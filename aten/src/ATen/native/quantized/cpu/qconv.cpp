#include <ATen/ATen.h>
#include <ATen/SmallVector.h>
#include <ATen/core/op_registration/op_registration.h>
#include <ATen/cpp_custom_type_hack.h>
#include <ATen/native/quantized/cpu/fbgemm_utils.h>
#include <ATen/native/quantized/cpu/qnnpack_utils.h>
#include <cmath>

namespace at {
namespace native {
namespace {

SmallVector<int64_t, 4> convOutputShape(
    int N, // mini-batch
    int H, // input height
    int W, // input width
    int K, // output channels
    const std::vector<int64_t>& kernel,
    const torch::List<int64_t>& stride,
    const torch::List<int64_t>& padding,
    const torch::List<int64_t>& dilation) {
  SmallVector<int64_t, 4> out_shape;
  out_shape.push_back(N);

  int H_out = std::floor(
      (H + 2 * padding[0] - dilation[0] * (kernel[0] - 1) - 1) / stride[0] + 1);
  int W_out = std::floor(
      (W + 2 * padding[1] - dilation[1] * (kernel[1] - 1) - 1) / stride[1] + 1);
  out_shape.push_back(H_out);
  out_shape.push_back(W_out);
  out_shape.push_back(K);

  return out_shape;
}

/*
 * FBGEMM uses vpmaddubsw instruction to multiply activations (uint8_t) and
 * weights (int8_t).
 *
 * https://software.intel.com/sites/landingpage/IntrinsicsGuide/#text=_mm256_maddubs_epi16&expand=3284,3530
 *
 * vpmaddubsw operates on a vector of activations and a vector of
 * weights. If these vectors are
 *
 *    A (uint8_t) = a0, a1, a2, a3 ...
 *
 * and
 *
 *    B (int8_t)  = b0, b1, b2, b3 ...
 *
 * the result of this instruction is an int16_t vector with values
 *
 *    C (int16_t) = a0*b0 + a1*b1, a2*b2 + a3*b3 ...
 *
 * For large values of A and/or B the result (a0*b0 + a1*b1) might not fit into
 * an int16_t number. So the instruction saturates them to max (or min) possible
 * value of an int16_t number. Such behavior is expected for the
 * implementation below.
 *
 * For example, a0 = 255, a1 = 255, b0 = 127 and b1 = 127 the actual result
 * 64770 overflows for an int16_t number (-32768, 32767) so the returned result
 * is 32767.
 *
 */
template <bool ReluFused>
class QConv2dInt8 final : public c10::OperatorKernel {
 public:
  void conv_checks(
      int64_t act_dims,
      int64_t stride_dims,
      int64_t padding_dims,
      int64_t dilation_dims) {
    TORCH_CHECK(
        act_dims == 4,
        "quantized::conv2d(): Expected activation tensor to have 4 dimensions.");
    TORCH_CHECK(
        stride_dims == 2, "quantized::conv2d(): Supports 2D convolution only");
    TORCH_CHECK(
        padding_dims == 2, "quantized::conv2d(): Supports 2D convolution only");
    TORCH_CHECK(
        dilation_dims == 2,
        "quantized::conv2d(): Supports 2D convolution only");
  }
#ifdef USE_FBGEMM
  at::Tensor fbgemm_conv(
      Tensor act,
      Tensor packed_weight,
      torch::List<int64_t> stride,
      torch::List<int64_t> padding,
      torch::List<int64_t> dilation,
      int64_t groups,
      double output_scale,
      int64_t output_zero_point) {
    TORCH_CHECK(
        fbgemm::fbgemmSupportedCPU(), "Your CPU does not support FBGEMM.");
<<<<<<< HEAD
    conv_checks(
        act.ndimension(), stride.size(), padding.size(), dilation.size());

    TORCH_CHECK(
        (dilation[0] == 1 && dilation[1] == 1),
        "Currently dilation should be 1");

=======
    TORCH_CHECK(
        act.ndimension() == 4,
        "Activations are supposed to have 4 dimensions.");
    TORCH_CHECK(stride.size() == 2, "2D convolution only");
    TORCH_CHECK(padding.size() == 2, "2D convolution only");
    TORCH_CHECK(dilation.size() == 2, "2D convolution only");
>>>>>>> fa14cd5f
    // inputs are in NHWC format
    int N = act.size(0);
    int H = act.size(1);
    int W = act.size(2);
    int C = act.size(3);

    Tensor act_contig = act.contiguous();
    const uint8_t* act_ptr =
        reinterpret_cast<uint8_t*>(act_contig.data_ptr<c10::quint8>());

    PackedConvWeight& pack_ptr =
        cpp_custom_type_hack::cast<PackedConvWeight>(packed_weight);
    auto packB = pack_ptr.w.get();
    auto& col_offsets = pack_ptr.col_offsets;
    auto& kernel = pack_ptr.kernel;

    int K = packB->outputChannels();

    int pad_l = padding[0];
    int pad_t = padding[1];
    int stride_h = stride[0];
    int stride_w = stride[1];
    int kernel_h = kernel[0];
    int kernel_w = kernel[1];
    // clang-format off
    TORCH_CHECK(C == (packB->inputChannels()),
        "[QConv2D] Given groups=", groups, ", weight of size ",
        K, ", ",  kernel_h, ", ", kernel_w, ", ", packB->inputChannels(),
        ", expected input (NHWC) ", N, ", ", H, ", ", W, ", ", C,
        " to have ", (packB->inputChannels() * groups),
        " channels, but got ", C, " channels instead");
    // clang-format on
    fbgemm::conv_param_t<> conv_p(
        N, // Batch size
        C, // Number of input channels
        K, // Number of output channels
        {H, W},
        groups,
        {kernel_h, kernel_w},
        {stride_h, stride_w},
        {pad_l, pad_t, pad_l, pad_t},
        {static_cast<int>(dilation[0]), static_cast<int>(dilation[1])});

    fbgemm::DoNothing<> NoOpObj{};

    float act_scale = act.q_scale();
    int32_t act_zero_point = act.q_zero_point();

    const float* bias_ptr = nullptr;
    at::Tensor bias;
    if (pack_ptr.bias.has_value()) {
      bias = pack_ptr.bias.value();
      TORCH_CHECK(
          bias.dtype() == at::kFloat,
          "[QConv2D] The 'bias' tensor must have 'torch.float' dtype");
      bias = bias.contiguous();
      TORCH_CHECK(bias.dim() == 1, "bias should be a vector (1D Tensor)");
      TORCH_CHECK(
          bias.size(0) == K,
          "bias should have K elements: " + std::to_string(K));
      bias_ptr = bias.data_ptr<float>();
    }

    std::vector<float> output_multiplier_float(1, 0.0);
    std::vector<float> act_times_w_scale(1, 1.0);
    TORCH_CHECK(
        pack_ptr.w_scale.size() == pack_ptr.w_zp.size(),
        "Weight scales and zero points vectors should have the same size.");

    if (pack_ptr.q_scheme == kPerTensorAffine) {
      act_times_w_scale[0] = (act_scale * pack_ptr.w_scale[0]);
      output_multiplier_float[0] =
          act_times_w_scale[0] / static_cast<float>(output_scale);
    } else if (pack_ptr.q_scheme == kPerChannelAffine) {
      output_multiplier_float.resize(K, 0.0);
      act_times_w_scale.resize(K, 1.0);
      for (int i = 0; i < K; ++i) {
        act_times_w_scale[i] = (act_scale * pack_ptr.w_scale[i]);
        output_multiplier_float[i] =
            act_times_w_scale[i] / static_cast<float>(output_scale);
      }
    } else {
      TORCH_CHECK(false, "[QConv2D] Unknown quantization scheme");
    }

    auto outShape =
        convOutputShape(N, H, W, K, kernel, stride, padding, dilation);
    TORCH_CHECK(
        std::all_of(
            outShape.begin(), outShape.end(), [](int64_t i) { return i > 0; }),
        "[QConv2D] each dimension of output tensor should be greater than 0")

    Tensor output = _empty_affine_quantized(
        outShape, device(kCPU).dtype(kQUInt8), output_scale, output_zero_point);
    auto buffer = at::zeros_like(output, output.options().dtype(at::kInt));

    if (pack_ptr.q_scheme == kPerTensorAffine) {
      fbgemm::ReQuantizeOutput<
          ReluFused,
          fbgemm::QuantizationGranularity::TENSOR,
          float>
          outputProcObj(
              NoOpObj,
              output_multiplier_float.data(),
              output_zero_point,
              act_zero_point,
              pack_ptr.w_zp.data(),
              nullptr, /* row offset buffer */
              col_offsets.data(),
              bias_ptr,
              K,
              groups,
              act_times_w_scale.data());
      fbgemm::fbgemmConv(
          conv_p,
          act_ptr,
          *packB,
          reinterpret_cast<uint8_t*>(output.data_ptr<c10::quint8>()),
          buffer.data_ptr<int32_t>(),
          outputProcObj,
          0 /* thread_id*/,
          1 /* num_threads */);

    } else if (pack_ptr.q_scheme == kPerChannelAffine) {
      fbgemm::ReQuantizeOutput<
          ReluFused,
          fbgemm::QuantizationGranularity::OUT_CHANNEL,
          float>
          outputProcObj(
              NoOpObj,
              output_multiplier_float.data(),
              output_zero_point,
              act_zero_point,
              pack_ptr.w_zp.data(),
              nullptr, /* row offset buffer */
              col_offsets.data(),
              bias_ptr,
              K,
              groups,
              act_times_w_scale.data());

      fbgemm::fbgemmConv(
          conv_p,
          act_ptr,
          *packB,
          reinterpret_cast<uint8_t*>(output.data_ptr<c10::quint8>()),
          buffer.data_ptr<int32_t>(),
          outputProcObj,
          0 /* thread_id*/,
          1 /* num_threads */);
    }

    return output;
  }
#endif
#ifdef USE_PYTORCH_QNNPACK
  at::Tensor qnnpack_conv(
      Tensor act,
      Tensor packed_weight,
      torch::List<int64_t> stride,
      torch::List<int64_t> padding,
      torch::List<int64_t> dilation,
      int64_t groups,
      double output_scale,
      int64_t output_zero_point) {
    conv_checks(
        act.ndimension(), stride.size(), padding.size(), dilation.size());

    PackedConvWeightsQnnp& pack_ptr =
        cpp_custom_type_hack::cast<PackedConvWeightsQnnp>(packed_weight);
    auto packB = pack_ptr.w.get();
    auto& kernel = pack_ptr.kernel;
    auto kernel_zp = pack_ptr.w_zp;
    auto kernel_scale = pack_ptr.w_scale;

    const uint32_t kernel_h = kernel[0];
    const uint32_t kernel_w = kernel[1];
    const auto out_ch = packB->getOutputChannels();
    // inputs are in NHWC format
    Tensor input_contig = act.contiguous();
    int N = input_contig.size(0);
    int H = input_contig.size(1);
    int W = input_contig.size(2);
    int in_ch = input_contig.size(3);
    int K = out_ch; // output channels

    uint32_t stride_h = stride[0];
    uint32_t stride_w = stride[1];
    uint32_t pad_t = padding[0];
    uint32_t pad_l = padding[1];
    uint32_t dilation_h = dilation[0];
    uint32_t dilation_w = dilation[1];

    auto output_min = ReluFused
        ? activationLimits(output_scale, output_zero_point, Activation::RELU)
              .first
        : std::numeric_limits<uint8_t>::min();
    auto output_max = ReluFused
        ? activationLimits(output_scale, output_zero_point, Activation::RELU)
              .second
        : std::numeric_limits<uint8_t>::max();
    qnnpack::conv_param_t conv_p(
        {kernel_w, kernel_h},
        {stride_w, stride_h},
        {dilation_w, dilation_h},
        {pad_t, pad_l, pad_t, pad_l},
        groups,
        in_ch,
        out_ch,
        kernel_zp,
        kernel_scale,
        output_min,
        output_max);

    auto outShape =
        convOutputShape(N, H, W, K, kernel, stride, padding, dilation);
    TORCH_CHECK(
        std::all_of(
            outShape.begin(), outShape.end(), [](int64_t i) { return i > 0; }),
        "quantized::conv2d (qnnpack): each dimension of output tensor should be greater "
        "than 0")
    TORCH_CHECK(
        (outShape[3] == out_ch),
        "quantized::conv2d (qnnpack): Number of filters must be equal to number of "
        "output channels")

    // Allocate output Tensor and a buffer for QNNPACK to use
    Tensor output = at::_empty_affine_quantized(
        outShape,
        at::device(kCPU).dtype(kQUInt8),
        output_scale,
        output_zero_point);

    const pytorch_qnnp_status runStatus = qnnpack::qnnpackConv(
        conv_p,
        packB->getPackedWeights(),
        N,
        H,
        W,
        input_contig.q_scale(),
        input_contig.q_zero_point(),
        (uint8_t*)input_contig.data_ptr<c10::quint8>(),
        output.q_scale(),
        output.q_zero_point(),
        (uint8_t*)output.data_ptr<c10::quint8>(),
        nullptr);

    TORCH_INTERNAL_ASSERT(
        runStatus == pytorch_qnnp_status_success,
        "failed to run quantized::conv2d (qnnpack) operator");

    return output;
  }
#endif
  Tensor operator()(
      Tensor act,
      Tensor packed_weight,
      torch::List<int64_t> stride,
      torch::List<int64_t> padding,
      torch::List<int64_t> dilation,
      int64_t groups,
      double output_scale,
      int64_t output_zero_point) {
    auto& ctx = at::globalContext();
#ifdef USE_FBGEMM
    if (ctx.preferredQuantizedEngine() == at::QEngine::FBGEMM) {
      return fbgemm_conv(
          act,
          packed_weight,
          stride,
          padding,
          dilation,
          groups,
          output_scale,
          output_zero_point);
    }
#endif
#ifdef USE_PYTORCH_QNNPACK
    if (ctx.preferredQuantizedEngine() == at::QEngine::QNNPACK) {
      return qnnpack_conv(
          act,
          packed_weight,
          stride,
          padding,
          dilation,
          groups,
          output_scale,
          output_zero_point);
    }
#endif
    TORCH_INTERNAL_ASSERT(
        "Didn't find engine for operation quantized::conv ",
        toString(ctx.preferredQuantizedEngine()));
    return at::Tensor();
  }
};

static auto registry =
    c10::RegisterOperators()
        .op("quantized::conv2d",
            c10::RegisterOperators::options().kernel<QConv2dInt8<false>>(
                TensorTypeId::QuantizedCPUTensorId))
        .op("quantized::conv2d_relu",
            c10::RegisterOperators::options().kernel<QConv2dInt8<true>>(
                TensorTypeId::QuantizedCPUTensorId));

} // namespace
} // namespace native
} // namespace at<|MERGE_RESOLUTION|>--- conflicted
+++ resolved
@@ -93,7 +93,6 @@
       int64_t output_zero_point) {
     TORCH_CHECK(
         fbgemm::fbgemmSupportedCPU(), "Your CPU does not support FBGEMM.");
-<<<<<<< HEAD
     conv_checks(
         act.ndimension(), stride.size(), padding.size(), dilation.size());
 
@@ -101,14 +100,6 @@
         (dilation[0] == 1 && dilation[1] == 1),
         "Currently dilation should be 1");
 
-=======
-    TORCH_CHECK(
-        act.ndimension() == 4,
-        "Activations are supposed to have 4 dimensions.");
-    TORCH_CHECK(stride.size() == 2, "2D convolution only");
-    TORCH_CHECK(padding.size() == 2, "2D convolution only");
-    TORCH_CHECK(dilation.size() == 2, "2D convolution only");
->>>>>>> fa14cd5f
     // inputs are in NHWC format
     int N = act.size(0);
     int H = act.size(1);
