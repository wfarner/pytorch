#pragma once

#include <c10/core/Scalar.h>
#include <c10/core/MemoryFormat.h>
#include <c10/core/QScheme.h>
#include <c10/macros/Macros.h>
#include <c10/core/TensorOptions.h>
#include <c10/util/intrusive_ptr.h>
#include <ATen/core/DeprecatedTypeProperties.h>
#include <ATen/core/ATenDispatch.h>
#include <ATen/core/dispatch/Dispatcher.h>
#include <ATen/core/NamedTensor.h>
#include <ATen/core/EnableNamedTensor.h>

#ifdef USE_STATIC_DISPATCH
#include <ATen/TypeDefault.h>
#include <ATen/CPUType.h>
#include <ATen/QuantizedCPUType.h>
#include <ATen/SparseCPUType.h>
#endif

namespace at {

struct Quantizer;
// This is temporary typedef to enable Quantizer in aten native function API
// we'll remove them when we are actually exposing Quantizer class
// to frontend
using ConstQuantizerPtr = const c10::intrusive_ptr<Quantizer>&;

inline Tensor Tensor::cpu() const {
  return to(options().device(DeviceType::CPU), /*non_blocking*/ false, /*copy*/ false);
}

// TODO: The Python version also accepts arguments
inline Tensor Tensor::cuda() const {
  return to(options().device(DeviceType::CUDA), /*non_blocking*/ false, /*copy*/ false);
}

inline Tensor Tensor::hip() const {
  return to(options().device(DeviceType::HIP), /*non_blocking*/ false, /*copy*/ false);
}

inline Tensor Tensor::toType(ScalarType t) const {
  return to(options().dtype(t), /*non_blocking*/ false, /*copy*/ false);
}

// TODO: Deprecate me
inline Tensor Tensor::toBackend(Backend b) const {
  return to(options().device(backendToDeviceType(b)).layout(layout_from_backend(b)), /*non_blocking*/ false, /*copy*/ false);
}

inline TensorOptions Tensor::options() const {
  return TensorOptions().dtype(dtype())
                        .device(device())
                        .layout(layout())
                        .is_variable(is_variable());
}

// all static inline to allow for inlining of the non-dynamic part of dispatch
inline void Tensor::backward(const Tensor & gradient, bool keep_graph, bool create_graph) const {
#ifdef USE_STATIC_DISPATCH
     TypeDefault::backward(const_cast<Tensor&>(*this), gradient, keep_graph, create_graph);
#else
    static auto table = globalATenDispatch().getOpTable("aten::backward(Tensor self, Tensor? gradient=None, bool keep_graph=False, bool create_graph=False) -> void");
    return table->callUnboxed<void, const Tensor &, const Tensor &, bool, bool>(const_cast<Tensor&>(*this), gradient, keep_graph, create_graph);
#endif
}
inline void Tensor::set_data(const Tensor & new_data) const {
#ifdef USE_STATIC_DISPATCH
     TypeDefault::set_data(const_cast<Tensor&>(*this), new_data);
#else
    static auto table = globalATenDispatch().getOpTable("aten::set_data(Tensor(a!) self, Tensor new_data) -> void");
    return table->callUnboxed<void, const Tensor &, const Tensor &>(const_cast<Tensor&>(*this), new_data);
#endif
}
inline Tensor Tensor::data() const {
#ifdef USE_STATIC_DISPATCH
    return TypeDefault::data(const_cast<Tensor&>(*this));
#else
    static c10::OperatorHandle op = c10::Dispatcher::singleton().findSchema({"aten::data", ""}).value();
    return c10::Dispatcher::singleton().callUnboxedOnly<Tensor, const Tensor &>(
        op, impl::dispatchTypeId(at::detail::multi_dispatch_tensor_type_set(*this)), const_cast<Tensor&>(*this));
#endif
}
inline bool Tensor::is_leaf() const {
#ifdef USE_STATIC_DISPATCH
    return TypeDefault::is_leaf(const_cast<Tensor&>(*this));
#else
    static auto table = globalATenDispatch().getOpTable("aten::is_leaf(Tensor self) -> bool");
    return table->callUnboxed<bool, const Tensor &>(const_cast<Tensor&>(*this));
#endif
}
inline int64_t Tensor::output_nr() const {
#ifdef USE_STATIC_DISPATCH
    return TypeDefault::output_nr(const_cast<Tensor&>(*this));
#else
    static auto table = globalATenDispatch().getOpTable("aten::output_nr(Tensor self) -> int");
    return table->callUnboxed<int64_t, const Tensor &>(const_cast<Tensor&>(*this));
#endif
}
inline int64_t Tensor::_version() const {
#ifdef USE_STATIC_DISPATCH
    return TypeDefault::_version(const_cast<Tensor&>(*this));
#else
    static auto table = globalATenDispatch().getOpTable("aten::_version(Tensor self) -> int");
    return table->callUnboxed<int64_t, const Tensor &>(const_cast<Tensor&>(*this));
#endif
}
#ifdef BUILD_NAMEDTENSOR
inline Tensor & Tensor::rename_(c10::optional<DimnameList> names) const {
#ifdef USE_STATIC_DISPATCH
    return TypeDefault::rename_(const_cast<Tensor&>(*this), names);
#else
    static auto table = globalATenDispatch().getOpTable("aten::rename_(Tensor(a!) self, Dimname[]? names) -> Tensor(a!)");
    return table->callUnboxed<Tensor &, Tensor &, c10::optional<DimnameList>>(const_cast<Tensor&>(*this), names);
#endif
}
#endif
#ifdef BUILD_NAMEDTENSOR
inline Tensor Tensor::rename(c10::optional<DimnameList> names) const {
#ifdef USE_STATIC_DISPATCH
    return TypeDefault::rename(const_cast<Tensor&>(*this), names);
#else
    static auto table = globalATenDispatch().getOpTable("aten::rename(Tensor(a) self, Dimname[]? names) -> Tensor(a)");
    return table->callUnboxed<Tensor, const Tensor &, c10::optional<DimnameList>>(const_cast<Tensor&>(*this), names);
#endif
}
#endif
#ifdef BUILD_NAMEDTENSOR
inline Tensor Tensor::align_to(DimnameList names) const {
#ifdef USE_STATIC_DISPATCH
    return TypeDefault::align_to(const_cast<Tensor&>(*this), names);
#else
    static auto table = globalATenDispatch().getOpTable("aten::align_to(Tensor(a) self, DimnameList names) -> Tensor(a)");
    return table->callUnboxed<Tensor, const Tensor &, DimnameList>(const_cast<Tensor&>(*this), names);
#endif
}
#endif
#ifdef BUILD_NAMEDTENSOR
inline Tensor Tensor::align_as(const Tensor & other) const {
#ifdef USE_STATIC_DISPATCH
    return TypeDefault::align_as(const_cast<Tensor&>(*this), other);
#else
    static c10::OperatorHandle op = c10::Dispatcher::singleton().findSchema({"aten::align_as", ""}).value();
    return c10::Dispatcher::singleton().callUnboxedOnly<Tensor, const Tensor &, const Tensor &>(
        op, impl::dispatchTypeId(at::detail::multi_dispatch_tensor_type_set(*this, other)), const_cast<Tensor&>(*this), other);
#endif
}
#endif
#ifdef BUILD_NAMEDTENSOR
inline Tensor Tensor::refine_names(DimnameList names) const {
#ifdef USE_STATIC_DISPATCH
    return TypeDefault::refine_names(const_cast<Tensor&>(*this), names);
#else
    static auto table = globalATenDispatch().getOpTable("aten::refine_names(Tensor(a) self, DimnameList names) -> Tensor(a)");
    return table->callUnboxed<Tensor, const Tensor &, DimnameList>(const_cast<Tensor&>(*this), names);
#endif
}
#endif
#ifdef BUILD_NAMEDTENSOR
inline Tensor Tensor::unflatten(Dimname dim, IntArrayRef sizes, DimnameList names) const {
#ifdef USE_STATIC_DISPATCH
    return TypeDefault::unflatten(const_cast<Tensor&>(*this), dim, sizes, names);
#else
    static auto table = globalATenDispatch().getOpTable("aten::unflatten(Tensor self, Dimname dim, int[] sizes, DimnameList names) -> Tensor");
    return table->callUnboxed<Tensor, const Tensor &, Dimname, IntArrayRef, DimnameList>(const_cast<Tensor&>(*this), dim, sizes, names);
#endif
}
#endif
#ifdef BUILD_NAMEDTENSOR
inline Tensor Tensor::unflatten(int64_t dim, IntArrayRef sizes, DimnameList names) const {
#ifdef USE_STATIC_DISPATCH
    return TypeDefault::unflatten(const_cast<Tensor&>(*this), dim, sizes, names);
#else
    static auto table = globalATenDispatch().getOpTable("aten::unflatten(Tensor self, int dim, int[] sizes, DimnameList names) -> Tensor");
    return table->callUnboxed<Tensor, const Tensor &, int64_t, IntArrayRef, DimnameList>(const_cast<Tensor&>(*this), dim, sizes, names);
#endif
}
#endif
inline Tensor Tensor::abs() const {
#ifdef USE_STATIC_DISPATCH
    return TypeDefault::abs(const_cast<Tensor&>(*this));
#else
    static c10::OperatorHandle op = c10::Dispatcher::singleton().findSchema({"aten::abs", ""}).value();
    return c10::Dispatcher::singleton().callUnboxed<Tensor, const Tensor &>(
        op, impl::dispatchTypeId(at::detail::multi_dispatch_tensor_type_set(*this)), const_cast<Tensor&>(*this));
#endif
}
inline Tensor & Tensor::abs_() const {
#ifdef USE_STATIC_DISPATCH
    switch(tensorTypeIdToBackend(impl::dispatchTypeId(type_set()))) {
        case Backend::CPU:
            return CPUType::abs_(const_cast<Tensor&>(*this));
            break;
        default:
            AT_ERROR("abs_ not implemented for ", at::toString(type_set()));
    }
#else
    static c10::OperatorHandle op = c10::Dispatcher::singleton().findSchema({"aten::abs_", ""}).value();
    return c10::Dispatcher::singleton().callUnboxedOnly<Tensor &, Tensor &>(
        op, impl::dispatchTypeId(at::detail::multi_dispatch_tensor_type_set(*this)), const_cast<Tensor&>(*this));
#endif
}
inline Tensor Tensor::acos() const {
#ifdef USE_STATIC_DISPATCH
    return TypeDefault::acos(const_cast<Tensor&>(*this));
#else
    static c10::OperatorHandle op = c10::Dispatcher::singleton().findSchema({"aten::acos", ""}).value();
    return c10::Dispatcher::singleton().callUnboxed<Tensor, const Tensor &>(
        op, impl::dispatchTypeId(at::detail::multi_dispatch_tensor_type_set(*this)), const_cast<Tensor&>(*this));
#endif
}
inline Tensor & Tensor::acos_() const {
#ifdef USE_STATIC_DISPATCH
    switch(tensorTypeIdToBackend(impl::dispatchTypeId(type_set()))) {
        case Backend::CPU:
            return CPUType::acos_(const_cast<Tensor&>(*this));
            break;
        default:
            AT_ERROR("acos_ not implemented for ", at::toString(type_set()));
    }
#else
    static c10::OperatorHandle op = c10::Dispatcher::singleton().findSchema({"aten::acos_", ""}).value();
    return c10::Dispatcher::singleton().callUnboxedOnly<Tensor &, Tensor &>(
        op, impl::dispatchTypeId(at::detail::multi_dispatch_tensor_type_set(*this)), const_cast<Tensor&>(*this));
#endif
}
inline Tensor Tensor::add(const Tensor & other, Scalar alpha) const {
#ifdef USE_STATIC_DISPATCH
    switch(tensorTypeIdToBackend(impl::dispatchTypeId(type_set()))) {
        case Backend::CPU:
            return CPUType::add(const_cast<Tensor&>(*this), other, alpha);
            break;
        case Backend::SparseCPU:
            return SparseCPUType::add(const_cast<Tensor&>(*this), other, alpha);
            break;
        default:
            AT_ERROR("add not implemented for ", at::toString(type_set()));
    }
#else
    static c10::OperatorHandle op = c10::Dispatcher::singleton().findSchema({"aten::add", "Tensor"}).value();
    return c10::Dispatcher::singleton().callUnboxed<Tensor, const Tensor &, const Tensor &, Scalar>(
        op, impl::dispatchTypeId(at::detail::multi_dispatch_tensor_type_set(*this, other)), const_cast<Tensor&>(*this), other, alpha);
#endif
}
inline Tensor & Tensor::add_(const Tensor & other, Scalar alpha) const {
#ifdef USE_STATIC_DISPATCH
    switch(tensorTypeIdToBackend(impl::dispatchTypeId(type_set()))) {
        case Backend::CPU:
            return CPUType::add_(const_cast<Tensor&>(*this), other, alpha);
            break;
        case Backend::SparseCPU:
            return SparseCPUType::add_(const_cast<Tensor&>(*this), other, alpha);
            break;
        default:
            AT_ERROR("add_ not implemented for ", at::toString(type_set()));
    }
#else
    static c10::OperatorHandle op = c10::Dispatcher::singleton().findSchema({"aten::add_", "Tensor"}).value();
    return c10::Dispatcher::singleton().callUnboxedOnly<Tensor &, Tensor &, const Tensor &, Scalar>(
        op, impl::dispatchTypeId(at::detail::multi_dispatch_tensor_type_set(*this, other)), const_cast<Tensor&>(*this), other, alpha);
#endif
}
inline Tensor Tensor::add(Scalar other, Scalar alpha) const {
#ifdef USE_STATIC_DISPATCH
    return TypeDefault::add(const_cast<Tensor&>(*this), other, alpha);
#else
    static c10::OperatorHandle op = c10::Dispatcher::singleton().findSchema({"aten::add", "Scalar"}).value();
    return c10::Dispatcher::singleton().callUnboxed<Tensor, const Tensor &, Scalar, Scalar>(
        op, impl::dispatchTypeId(at::detail::multi_dispatch_tensor_type_set(*this)), const_cast<Tensor&>(*this), other, alpha);
#endif
}
inline Tensor & Tensor::add_(Scalar other, Scalar alpha) const {
#ifdef USE_STATIC_DISPATCH
    return TypeDefault::add_(const_cast<Tensor&>(*this), other, alpha);
#else
    static c10::OperatorHandle op = c10::Dispatcher::singleton().findSchema({"aten::add_", "Scalar"}).value();
    return c10::Dispatcher::singleton().callUnboxedOnly<Tensor &, Tensor &, Scalar, Scalar>(
        op, impl::dispatchTypeId(at::detail::multi_dispatch_tensor_type_set(*this)), const_cast<Tensor&>(*this), other, alpha);
#endif
}
inline Tensor Tensor::addmv(const Tensor & mat, const Tensor & vec, Scalar beta, Scalar alpha) const {
#ifdef USE_STATIC_DISPATCH
    switch(tensorTypeIdToBackend(impl::dispatchTypeId(type_set()))) {
        case Backend::CPU:
            return CPUType::addmv(const_cast<Tensor&>(*this), mat, vec, beta, alpha);
            break;
        default:
            AT_ERROR("addmv not implemented for ", at::toString(type_set()));
    }
#else
    static c10::OperatorHandle op = c10::Dispatcher::singleton().findSchema({"aten::addmv", ""}).value();
    return c10::Dispatcher::singleton().callUnboxed<Tensor, const Tensor &, const Tensor &, const Tensor &, Scalar, Scalar>(
        op, impl::dispatchTypeId(at::detail::multi_dispatch_tensor_type_set(*this, mat, vec)), const_cast<Tensor&>(*this), mat, vec, beta, alpha);
#endif
}
inline Tensor & Tensor::addmv_(const Tensor & mat, const Tensor & vec, Scalar beta, Scalar alpha) const {
#ifdef USE_STATIC_DISPATCH
    switch(tensorTypeIdToBackend(impl::dispatchTypeId(type_set()))) {
        case Backend::CPU:
            return CPUType::addmv_(const_cast<Tensor&>(*this), mat, vec, beta, alpha);
            break;
        default:
            AT_ERROR("addmv_ not implemented for ", at::toString(type_set()));
    }
#else
    static c10::OperatorHandle op = c10::Dispatcher::singleton().findSchema({"aten::addmv_", ""}).value();
    return c10::Dispatcher::singleton().callUnboxedOnly<Tensor &, Tensor &, const Tensor &, const Tensor &, Scalar, Scalar>(
        op, impl::dispatchTypeId(at::detail::multi_dispatch_tensor_type_set(*this, mat, vec)), const_cast<Tensor&>(*this), mat, vec, beta, alpha);
#endif
}
inline Tensor Tensor::addr(const Tensor & vec1, const Tensor & vec2, Scalar beta, Scalar alpha) const {
#ifdef USE_STATIC_DISPATCH
    return TypeDefault::addr(const_cast<Tensor&>(*this), vec1, vec2, beta, alpha);
#else
    static c10::OperatorHandle op = c10::Dispatcher::singleton().findSchema({"aten::addr", ""}).value();
    return c10::Dispatcher::singleton().callUnboxed<Tensor, const Tensor &, const Tensor &, const Tensor &, Scalar, Scalar>(
        op, impl::dispatchTypeId(at::detail::multi_dispatch_tensor_type_set(*this, vec1, vec2)), const_cast<Tensor&>(*this), vec1, vec2, beta, alpha);
#endif
}
inline Tensor & Tensor::addr_(const Tensor & vec1, const Tensor & vec2, Scalar beta, Scalar alpha) const {
#ifdef USE_STATIC_DISPATCH
    return TypeDefault::addr_(const_cast<Tensor&>(*this), vec1, vec2, beta, alpha);
#else
    static c10::OperatorHandle op = c10::Dispatcher::singleton().findSchema({"aten::addr_", ""}).value();
    return c10::Dispatcher::singleton().callUnboxedOnly<Tensor &, Tensor &, const Tensor &, const Tensor &, Scalar, Scalar>(
        op, impl::dispatchTypeId(at::detail::multi_dispatch_tensor_type_set(*this, vec1, vec2)), const_cast<Tensor&>(*this), vec1, vec2, beta, alpha);
#endif
}
inline Tensor Tensor::all(int64_t dim, bool keepdim) const {
#ifdef USE_STATIC_DISPATCH
    return TypeDefault::all(const_cast<Tensor&>(*this), dim, keepdim);
#else
    static c10::OperatorHandle op = c10::Dispatcher::singleton().findSchema({"aten::all", "dim"}).value();
    return c10::Dispatcher::singleton().callUnboxed<Tensor, const Tensor &, int64_t, bool>(
        op, impl::dispatchTypeId(at::detail::multi_dispatch_tensor_type_set(*this)), const_cast<Tensor&>(*this), dim, keepdim);
#endif
}
#ifdef BUILD_NAMEDTENSOR
inline Tensor Tensor::all(Dimname dim, bool keepdim) const {
#ifdef USE_STATIC_DISPATCH
    return TypeDefault::all(const_cast<Tensor&>(*this), dim, keepdim);
#else
    static auto table = globalATenDispatch().getOpTable("aten::all.dimname(Tensor self, Dimname dim, bool keepdim=False) -> Tensor");
    return table->callUnboxed<Tensor, const Tensor &, Dimname, bool>(const_cast<Tensor&>(*this), dim, keepdim);
#endif
}
#endif
inline bool Tensor::allclose(const Tensor & other, double rtol, double atol, bool equal_nan) const {
#ifdef USE_STATIC_DISPATCH
    return TypeDefault::allclose(const_cast<Tensor&>(*this), other, rtol, atol, equal_nan);
#else
    static c10::OperatorHandle op = c10::Dispatcher::singleton().findSchema({"aten::allclose", ""}).value();
    return c10::Dispatcher::singleton().callUnboxed<bool, const Tensor &, const Tensor &, double, double, bool>(
        op, impl::dispatchTypeId(at::detail::multi_dispatch_tensor_type_set(*this, other)), const_cast<Tensor&>(*this), other, rtol, atol, equal_nan);
#endif
}
inline Tensor Tensor::any(int64_t dim, bool keepdim) const {
#ifdef USE_STATIC_DISPATCH
    return TypeDefault::any(const_cast<Tensor&>(*this), dim, keepdim);
#else
    static c10::OperatorHandle op = c10::Dispatcher::singleton().findSchema({"aten::any", "dim"}).value();
    return c10::Dispatcher::singleton().callUnboxed<Tensor, const Tensor &, int64_t, bool>(
        op, impl::dispatchTypeId(at::detail::multi_dispatch_tensor_type_set(*this)), const_cast<Tensor&>(*this), dim, keepdim);
#endif
}
#ifdef BUILD_NAMEDTENSOR
inline Tensor Tensor::any(Dimname dim, bool keepdim) const {
#ifdef USE_STATIC_DISPATCH
    return TypeDefault::any(const_cast<Tensor&>(*this), dim, keepdim);
#else
    static auto table = globalATenDispatch().getOpTable("aten::any.dimname(Tensor self, Dimname dim, bool keepdim=False) -> Tensor");
    return table->callUnboxed<Tensor, const Tensor &, Dimname, bool>(const_cast<Tensor&>(*this), dim, keepdim);
#endif
}
#endif
inline Tensor Tensor::argmax(c10::optional<int64_t> dim, bool keepdim) const {
#ifdef USE_STATIC_DISPATCH
    return TypeDefault::argmax(const_cast<Tensor&>(*this), dim, keepdim);
#else
    static c10::OperatorHandle op = c10::Dispatcher::singleton().findSchema({"aten::argmax", ""}).value();
    return c10::Dispatcher::singleton().callUnboxed<Tensor, const Tensor &, c10::optional<int64_t>, bool>(
        op, impl::dispatchTypeId(at::detail::multi_dispatch_tensor_type_set(*this)), const_cast<Tensor&>(*this), dim, keepdim);
#endif
}
inline Tensor Tensor::argmin(c10::optional<int64_t> dim, bool keepdim) const {
#ifdef USE_STATIC_DISPATCH
    return TypeDefault::argmin(const_cast<Tensor&>(*this), dim, keepdim);
#else
    static c10::OperatorHandle op = c10::Dispatcher::singleton().findSchema({"aten::argmin", ""}).value();
    return c10::Dispatcher::singleton().callUnboxed<Tensor, const Tensor &, c10::optional<int64_t>, bool>(
        op, impl::dispatchTypeId(at::detail::multi_dispatch_tensor_type_set(*this)), const_cast<Tensor&>(*this), dim, keepdim);
#endif
}
inline Tensor Tensor::as_strided(IntArrayRef size, IntArrayRef stride, c10::optional<int64_t> storage_offset) const {
#ifdef USE_STATIC_DISPATCH
    switch(tensorTypeIdToBackend(impl::dispatchTypeId(type_set()))) {
        case Backend::CPU:
            return CPUType::as_strided(const_cast<Tensor&>(*this), size, stride, storage_offset);
            break;
        case Backend::QuantizedCPU:
            return QuantizedCPUType::as_strided(const_cast<Tensor&>(*this), size, stride, storage_offset);
            break;
        default:
            AT_ERROR("as_strided not implemented for ", at::toString(type_set()));
    }
#else
    static c10::OperatorHandle op = c10::Dispatcher::singleton().findSchema({"aten::as_strided", ""}).value();
    return c10::Dispatcher::singleton().callUnboxedOnly<Tensor, const Tensor &, IntArrayRef, IntArrayRef, c10::optional<int64_t>>(
        op, impl::dispatchTypeId(at::detail::multi_dispatch_tensor_type_set(*this)), const_cast<Tensor&>(*this), size, stride, storage_offset);
#endif
}
inline Tensor & Tensor::as_strided_(IntArrayRef size, IntArrayRef stride, c10::optional<int64_t> storage_offset) const {
#ifdef USE_STATIC_DISPATCH
    return TypeDefault::as_strided_(const_cast<Tensor&>(*this), size, stride, storage_offset);
#else
    static c10::OperatorHandle op = c10::Dispatcher::singleton().findSchema({"aten::as_strided_", ""}).value();
    return c10::Dispatcher::singleton().callUnboxedOnly<Tensor &, Tensor &, IntArrayRef, IntArrayRef, c10::optional<int64_t>>(
        op, impl::dispatchTypeId(at::detail::multi_dispatch_tensor_type_set(*this)), const_cast<Tensor&>(*this), size, stride, storage_offset);
#endif
}
inline Tensor Tensor::asin() const {
#ifdef USE_STATIC_DISPATCH
    return TypeDefault::asin(const_cast<Tensor&>(*this));
#else
    static c10::OperatorHandle op = c10::Dispatcher::singleton().findSchema({"aten::asin", ""}).value();
    return c10::Dispatcher::singleton().callUnboxed<Tensor, const Tensor &>(
        op, impl::dispatchTypeId(at::detail::multi_dispatch_tensor_type_set(*this)), const_cast<Tensor&>(*this));
#endif
}
inline Tensor & Tensor::asin_() const {
#ifdef USE_STATIC_DISPATCH
    switch(tensorTypeIdToBackend(impl::dispatchTypeId(type_set()))) {
        case Backend::CPU:
            return CPUType::asin_(const_cast<Tensor&>(*this));
            break;
        default:
            AT_ERROR("asin_ not implemented for ", at::toString(type_set()));
    }
#else
    static c10::OperatorHandle op = c10::Dispatcher::singleton().findSchema({"aten::asin_", ""}).value();
    return c10::Dispatcher::singleton().callUnboxedOnly<Tensor &, Tensor &>(
        op, impl::dispatchTypeId(at::detail::multi_dispatch_tensor_type_set(*this)), const_cast<Tensor&>(*this));
#endif
}
inline Tensor Tensor::atan() const {
#ifdef USE_STATIC_DISPATCH
    return TypeDefault::atan(const_cast<Tensor&>(*this));
#else
    static c10::OperatorHandle op = c10::Dispatcher::singleton().findSchema({"aten::atan", ""}).value();
    return c10::Dispatcher::singleton().callUnboxed<Tensor, const Tensor &>(
        op, impl::dispatchTypeId(at::detail::multi_dispatch_tensor_type_set(*this)), const_cast<Tensor&>(*this));
#endif
}
inline Tensor & Tensor::atan_() const {
#ifdef USE_STATIC_DISPATCH
    switch(tensorTypeIdToBackend(impl::dispatchTypeId(type_set()))) {
        case Backend::CPU:
            return CPUType::atan_(const_cast<Tensor&>(*this));
            break;
        default:
            AT_ERROR("atan_ not implemented for ", at::toString(type_set()));
    }
#else
    static c10::OperatorHandle op = c10::Dispatcher::singleton().findSchema({"aten::atan_", ""}).value();
    return c10::Dispatcher::singleton().callUnboxedOnly<Tensor &, Tensor &>(
        op, impl::dispatchTypeId(at::detail::multi_dispatch_tensor_type_set(*this)), const_cast<Tensor&>(*this));
#endif
}
inline Tensor Tensor::baddbmm(const Tensor & batch1, const Tensor & batch2, Scalar beta, Scalar alpha) const {
#ifdef USE_STATIC_DISPATCH
    switch(tensorTypeIdToBackend(impl::dispatchTypeId(type_set()))) {
        case Backend::CPU:
            return CPUType::baddbmm(const_cast<Tensor&>(*this), batch1, batch2, beta, alpha);
            break;
        default:
            AT_ERROR("baddbmm not implemented for ", at::toString(type_set()));
    }
#else
    static c10::OperatorHandle op = c10::Dispatcher::singleton().findSchema({"aten::baddbmm", ""}).value();
    return c10::Dispatcher::singleton().callUnboxed<Tensor, const Tensor &, const Tensor &, const Tensor &, Scalar, Scalar>(
        op, impl::dispatchTypeId(at::detail::multi_dispatch_tensor_type_set(*this, batch1, batch2)), const_cast<Tensor&>(*this), batch1, batch2, beta, alpha);
#endif
}
inline Tensor & Tensor::baddbmm_(const Tensor & batch1, const Tensor & batch2, Scalar beta, Scalar alpha) const {
#ifdef USE_STATIC_DISPATCH
    switch(tensorTypeIdToBackend(impl::dispatchTypeId(type_set()))) {
        case Backend::CPU:
            return CPUType::baddbmm_(const_cast<Tensor&>(*this), batch1, batch2, beta, alpha);
            break;
        default:
            AT_ERROR("baddbmm_ not implemented for ", at::toString(type_set()));
    }
#else
    static c10::OperatorHandle op = c10::Dispatcher::singleton().findSchema({"aten::baddbmm_", ""}).value();
    return c10::Dispatcher::singleton().callUnboxedOnly<Tensor &, Tensor &, const Tensor &, const Tensor &, Scalar, Scalar>(
        op, impl::dispatchTypeId(at::detail::multi_dispatch_tensor_type_set(*this, batch1, batch2)), const_cast<Tensor&>(*this), batch1, batch2, beta, alpha);
#endif
}
inline Tensor Tensor::bernoulli(Generator * generator) const {
#ifdef USE_STATIC_DISPATCH
    return TypeDefault::bernoulli(const_cast<Tensor&>(*this), generator);
#else
<<<<<<< HEAD
    static auto table = globalATenDispatch().getOpTable("aten::bernoulli(Tensor self, *, Generator? generator=None) -> Tensor");
    return table->callUnboxed<Tensor, const Tensor &, Generator *>(const_cast<Tensor&>(*this), generator);
=======
    static c10::OperatorHandle op = c10::Dispatcher::singleton().findSchema({"aten::bernoulli", ""}).value();
    return c10::Dispatcher::singleton().callUnboxedOnly<Tensor, const Tensor &, Generator *>(
        op, impl::dispatchTypeId(at::detail::multi_dispatch_tensor_type_set(*this)), const_cast<Tensor&>(*this), generator);
>>>>>>> 76a76a6c
#endif
}
inline Tensor & Tensor::bernoulli_(const Tensor & p, Generator * generator) const {
#ifdef USE_STATIC_DISPATCH
    switch(tensorTypeIdToBackend(impl::dispatchTypeId(type_set()))) {
        case Backend::CPU:
            return CPUType::bernoulli_(const_cast<Tensor&>(*this), p, generator);
            break;
        default:
            AT_ERROR("bernoulli_ not implemented for ", at::toString(type_set()));
    }
#else
<<<<<<< HEAD
    static auto table = globalATenDispatch().getOpTable("aten::bernoulli_.Tensor(Tensor(a!) self, Tensor p, *, Generator? generator=None) -> Tensor(a!)");
    return table->callUnboxed<Tensor &, Tensor &, const Tensor &, Generator *>(const_cast<Tensor&>(*this), p, generator);
=======
    static c10::OperatorHandle op = c10::Dispatcher::singleton().findSchema({"aten::bernoulli_", "Tensor"}).value();
    return c10::Dispatcher::singleton().callUnboxedOnly<Tensor &, Tensor &, const Tensor &, Generator *>(
        op, impl::dispatchTypeId(at::detail::multi_dispatch_tensor_type_set(*this, p)), const_cast<Tensor&>(*this), p, generator);
>>>>>>> 76a76a6c
#endif
}
inline Tensor & Tensor::bernoulli_(double p, Generator * generator) const {
#ifdef USE_STATIC_DISPATCH
    switch(tensorTypeIdToBackend(impl::dispatchTypeId(type_set()))) {
        case Backend::CPU:
            return CPUType::bernoulli_(const_cast<Tensor&>(*this), p, generator);
            break;
        default:
            AT_ERROR("bernoulli_ not implemented for ", at::toString(type_set()));
    }
#else
<<<<<<< HEAD
    static auto table = globalATenDispatch().getOpTable("aten::bernoulli_.float(Tensor(a!) self, float p=0.5, *, Generator? generator=None) -> Tensor(a!)");
    return table->callUnboxed<Tensor &, Tensor &, double, Generator *>(const_cast<Tensor&>(*this), p, generator);
=======
    static c10::OperatorHandle op = c10::Dispatcher::singleton().findSchema({"aten::bernoulli_", "float"}).value();
    return c10::Dispatcher::singleton().callUnboxedOnly<Tensor &, Tensor &, double, Generator *>(
        op, impl::dispatchTypeId(at::detail::multi_dispatch_tensor_type_set(*this)), const_cast<Tensor&>(*this), p, generator);
>>>>>>> 76a76a6c
#endif
}
inline Tensor Tensor::bernoulli(double p, Generator * generator) const {
#ifdef USE_STATIC_DISPATCH
    return TypeDefault::bernoulli(const_cast<Tensor&>(*this), p, generator);
#else
<<<<<<< HEAD
    static auto table = globalATenDispatch().getOpTable("aten::bernoulli.p(Tensor self, float p, *, Generator? generator=None) -> Tensor");
    return table->callUnboxed<Tensor, const Tensor &, double, Generator *>(const_cast<Tensor&>(*this), p, generator);
=======
    static c10::OperatorHandle op = c10::Dispatcher::singleton().findSchema({"aten::bernoulli", "p"}).value();
    return c10::Dispatcher::singleton().callUnboxedOnly<Tensor, const Tensor &, double, Generator *>(
        op, impl::dispatchTypeId(at::detail::multi_dispatch_tensor_type_set(*this)), const_cast<Tensor&>(*this), p, generator);
>>>>>>> 76a76a6c
#endif
}
inline Tensor Tensor::bincount(const Tensor & weights, int64_t minlength) const {
#ifdef USE_STATIC_DISPATCH
    switch(tensorTypeIdToBackend(impl::dispatchTypeId(type_set()))) {
        case Backend::CPU:
            return CPUType::bincount(const_cast<Tensor&>(*this), weights, minlength);
            break;
        default:
            AT_ERROR("bincount not implemented for ", at::toString(type_set()));
    }
#else
    static auto table = globalATenDispatch().getOpTable("aten::bincount(Tensor self, Tensor? weights=None, int minlength=0) -> Tensor");
    return table->callUnboxed<Tensor, const Tensor &, const Tensor &, int64_t>(const_cast<Tensor&>(*this), weights, minlength);
#endif
}
inline Tensor Tensor::bitwise_not() const {
#ifdef USE_STATIC_DISPATCH
    return TypeDefault::bitwise_not(const_cast<Tensor&>(*this));
#else
    static c10::OperatorHandle op = c10::Dispatcher::singleton().findSchema({"aten::bitwise_not", ""}).value();
    return c10::Dispatcher::singleton().callUnboxed<Tensor, const Tensor &>(
        op, impl::dispatchTypeId(at::detail::multi_dispatch_tensor_type_set(*this)), const_cast<Tensor&>(*this));
#endif
}
inline Tensor & Tensor::bitwise_not_() const {
#ifdef USE_STATIC_DISPATCH
    return TypeDefault::bitwise_not_(const_cast<Tensor&>(*this));
#else
    static c10::OperatorHandle op = c10::Dispatcher::singleton().findSchema({"aten::bitwise_not_", ""}).value();
    return c10::Dispatcher::singleton().callUnboxedOnly<Tensor &, Tensor &>(
        op, impl::dispatchTypeId(at::detail::multi_dispatch_tensor_type_set(*this)), const_cast<Tensor&>(*this));
#endif
}
inline Tensor Tensor::logical_not() const {
#ifdef USE_STATIC_DISPATCH
    return TypeDefault::logical_not(const_cast<Tensor&>(*this));
#else
    static c10::OperatorHandle op = c10::Dispatcher::singleton().findSchema({"aten::logical_not", ""}).value();
    return c10::Dispatcher::singleton().callUnboxedOnly<Tensor, const Tensor &>(
        op, impl::dispatchTypeId(at::detail::multi_dispatch_tensor_type_set(*this)), const_cast<Tensor&>(*this));
#endif
}
inline Tensor & Tensor::logical_not_() const {
#ifdef USE_STATIC_DISPATCH
    return TypeDefault::logical_not_(const_cast<Tensor&>(*this));
#else
    static c10::OperatorHandle op = c10::Dispatcher::singleton().findSchema({"aten::logical_not_", ""}).value();
    return c10::Dispatcher::singleton().callUnboxedOnly<Tensor &, Tensor &>(
        op, impl::dispatchTypeId(at::detail::multi_dispatch_tensor_type_set(*this)), const_cast<Tensor&>(*this));
#endif
}
inline Tensor Tensor::logical_xor(const Tensor & other) const {
#ifdef USE_STATIC_DISPATCH
    return TypeDefault::logical_xor(const_cast<Tensor&>(*this), other);
#else
    static c10::OperatorHandle op = c10::Dispatcher::singleton().findSchema({"aten::logical_xor", ""}).value();
    return c10::Dispatcher::singleton().callUnboxedOnly<Tensor, const Tensor &, const Tensor &>(
        op, impl::dispatchTypeId(at::detail::multi_dispatch_tensor_type_set(*this, other)), const_cast<Tensor&>(*this), other);
#endif
}
inline Tensor & Tensor::logical_xor_(const Tensor & other) const {
#ifdef USE_STATIC_DISPATCH
    return TypeDefault::logical_xor_(const_cast<Tensor&>(*this), other);
#else
    static c10::OperatorHandle op = c10::Dispatcher::singleton().findSchema({"aten::logical_xor_", ""}).value();
    return c10::Dispatcher::singleton().callUnboxedOnly<Tensor &, Tensor &, const Tensor &>(
        op, impl::dispatchTypeId(at::detail::multi_dispatch_tensor_type_set(*this, other)), const_cast<Tensor&>(*this), other);
#endif
}
inline Tensor Tensor::bmm(const Tensor & mat2) const {
#ifdef USE_STATIC_DISPATCH
    switch(tensorTypeIdToBackend(impl::dispatchTypeId(type_set()))) {
        case Backend::CPU:
            return CPUType::bmm(const_cast<Tensor&>(*this), mat2);
            break;
        default:
            AT_ERROR("bmm not implemented for ", at::toString(type_set()));
    }
#else
    static c10::OperatorHandle op = c10::Dispatcher::singleton().findSchema({"aten::bmm", ""}).value();
    return c10::Dispatcher::singleton().callUnboxed<Tensor, const Tensor &, const Tensor &>(
        op, impl::dispatchTypeId(at::detail::multi_dispatch_tensor_type_set(*this, mat2)), const_cast<Tensor&>(*this), mat2);
#endif
}
inline Tensor Tensor::ceil() const {
#ifdef USE_STATIC_DISPATCH
    return TypeDefault::ceil(const_cast<Tensor&>(*this));
#else
    static c10::OperatorHandle op = c10::Dispatcher::singleton().findSchema({"aten::ceil", ""}).value();
    return c10::Dispatcher::singleton().callUnboxed<Tensor, const Tensor &>(
        op, impl::dispatchTypeId(at::detail::multi_dispatch_tensor_type_set(*this)), const_cast<Tensor&>(*this));
#endif
}
inline Tensor & Tensor::ceil_() const {
#ifdef USE_STATIC_DISPATCH
    return TypeDefault::ceil_(const_cast<Tensor&>(*this));
#else
    static c10::OperatorHandle op = c10::Dispatcher::singleton().findSchema({"aten::ceil_", ""}).value();
    return c10::Dispatcher::singleton().callUnboxedOnly<Tensor &, Tensor &>(
        op, impl::dispatchTypeId(at::detail::multi_dispatch_tensor_type_set(*this)), const_cast<Tensor&>(*this));
#endif
}
inline std::vector<Tensor> Tensor::chunk(int64_t chunks, int64_t dim) const {
#ifdef USE_STATIC_DISPATCH
    return TypeDefault::chunk(const_cast<Tensor&>(*this), chunks, dim);
#else
    static c10::OperatorHandle op = c10::Dispatcher::singleton().findSchema({"aten::chunk", ""}).value();
    return c10::Dispatcher::singleton().callUnboxedOnly<std::vector<Tensor>, const Tensor &, int64_t, int64_t>(
        op, impl::dispatchTypeId(at::detail::multi_dispatch_tensor_type_set(*this)), const_cast<Tensor&>(*this), chunks, dim);
#endif
}
inline Tensor Tensor::clamp(c10::optional<Scalar> min, c10::optional<Scalar> max) const {
#ifdef USE_STATIC_DISPATCH
    return TypeDefault::clamp(const_cast<Tensor&>(*this), min, max);
#else
    static c10::OperatorHandle op = c10::Dispatcher::singleton().findSchema({"aten::clamp", ""}).value();
    return c10::Dispatcher::singleton().callUnboxed<Tensor, const Tensor &, c10::optional<Scalar>, c10::optional<Scalar>>(
        op, impl::dispatchTypeId(at::detail::multi_dispatch_tensor_type_set(*this)), const_cast<Tensor&>(*this), min, max);
#endif
}
inline Tensor & Tensor::clamp_(c10::optional<Scalar> min, c10::optional<Scalar> max) const {
#ifdef USE_STATIC_DISPATCH
    switch(tensorTypeIdToBackend(impl::dispatchTypeId(type_set()))) {
        case Backend::CPU:
            return CPUType::clamp_(const_cast<Tensor&>(*this), min, max);
            break;
        default:
            AT_ERROR("clamp_ not implemented for ", at::toString(type_set()));
    }
#else
    static c10::OperatorHandle op = c10::Dispatcher::singleton().findSchema({"aten::clamp_", ""}).value();
    return c10::Dispatcher::singleton().callUnboxedOnly<Tensor &, Tensor &, c10::optional<Scalar>, c10::optional<Scalar>>(
        op, impl::dispatchTypeId(at::detail::multi_dispatch_tensor_type_set(*this)), const_cast<Tensor&>(*this), min, max);
#endif
}
inline Tensor Tensor::clamp_max(Scalar max) const {
#ifdef USE_STATIC_DISPATCH
    return TypeDefault::clamp_max(const_cast<Tensor&>(*this), max);
#else
    static c10::OperatorHandle op = c10::Dispatcher::singleton().findSchema({"aten::clamp_max", ""}).value();
    return c10::Dispatcher::singleton().callUnboxed<Tensor, const Tensor &, Scalar>(
        op, impl::dispatchTypeId(at::detail::multi_dispatch_tensor_type_set(*this)), const_cast<Tensor&>(*this), max);
#endif
}
inline Tensor & Tensor::clamp_max_(Scalar max) const {
#ifdef USE_STATIC_DISPATCH
    switch(tensorTypeIdToBackend(impl::dispatchTypeId(type_set()))) {
        case Backend::CPU:
            return CPUType::clamp_max_(const_cast<Tensor&>(*this), max);
            break;
        default:
            AT_ERROR("clamp_max_ not implemented for ", at::toString(type_set()));
    }
#else
    static c10::OperatorHandle op = c10::Dispatcher::singleton().findSchema({"aten::clamp_max_", ""}).value();
    return c10::Dispatcher::singleton().callUnboxedOnly<Tensor &, Tensor &, Scalar>(
        op, impl::dispatchTypeId(at::detail::multi_dispatch_tensor_type_set(*this)), const_cast<Tensor&>(*this), max);
#endif
}
inline Tensor Tensor::clamp_min(Scalar min) const {
#ifdef USE_STATIC_DISPATCH
    return TypeDefault::clamp_min(const_cast<Tensor&>(*this), min);
#else
    static c10::OperatorHandle op = c10::Dispatcher::singleton().findSchema({"aten::clamp_min", ""}).value();
    return c10::Dispatcher::singleton().callUnboxed<Tensor, const Tensor &, Scalar>(
        op, impl::dispatchTypeId(at::detail::multi_dispatch_tensor_type_set(*this)), const_cast<Tensor&>(*this), min);
#endif
}
inline Tensor & Tensor::clamp_min_(Scalar min) const {
#ifdef USE_STATIC_DISPATCH
    switch(tensorTypeIdToBackend(impl::dispatchTypeId(type_set()))) {
        case Backend::CPU:
            return CPUType::clamp_min_(const_cast<Tensor&>(*this), min);
            break;
        default:
            AT_ERROR("clamp_min_ not implemented for ", at::toString(type_set()));
    }
#else
    static c10::OperatorHandle op = c10::Dispatcher::singleton().findSchema({"aten::clamp_min_", ""}).value();
    return c10::Dispatcher::singleton().callUnboxedOnly<Tensor &, Tensor &, Scalar>(
        op, impl::dispatchTypeId(at::detail::multi_dispatch_tensor_type_set(*this)), const_cast<Tensor&>(*this), min);
#endif
}
inline Tensor Tensor::contiguous(MemoryFormat memory_format) const {
#ifdef USE_STATIC_DISPATCH
    return TypeDefault::contiguous(const_cast<Tensor&>(*this), memory_format);
#else
    static auto table = globalATenDispatch().getOpTable("aten::contiguous(Tensor self, *, MemoryFormat memory_format=contiguous_format) -> Tensor");
    return table->callUnboxed<Tensor, const Tensor &, MemoryFormat>(const_cast<Tensor&>(*this), memory_format);
#endif
}
inline Tensor & Tensor::copy_(const Tensor & src, bool non_blocking) const {
#ifdef USE_STATIC_DISPATCH
    return TypeDefault::copy_(const_cast<Tensor&>(*this), src, non_blocking);
#else
    static c10::OperatorHandle op = c10::Dispatcher::singleton().findSchema({"aten::copy_", ""}).value();
    return c10::Dispatcher::singleton().callUnboxedOnly<Tensor &, Tensor &, const Tensor &, bool>(
        op, impl::dispatchTypeId(at::detail::multi_dispatch_tensor_type_set(*this, src)), const_cast<Tensor&>(*this), src, non_blocking);
#endif
}
inline Tensor Tensor::cos() const {
#ifdef USE_STATIC_DISPATCH
    return TypeDefault::cos(const_cast<Tensor&>(*this));
#else
    static c10::OperatorHandle op = c10::Dispatcher::singleton().findSchema({"aten::cos", ""}).value();
    return c10::Dispatcher::singleton().callUnboxed<Tensor, const Tensor &>(
        op, impl::dispatchTypeId(at::detail::multi_dispatch_tensor_type_set(*this)), const_cast<Tensor&>(*this));
#endif
}
inline Tensor & Tensor::cos_() const {
#ifdef USE_STATIC_DISPATCH
    switch(tensorTypeIdToBackend(impl::dispatchTypeId(type_set()))) {
        case Backend::CPU:
            return CPUType::cos_(const_cast<Tensor&>(*this));
            break;
        default:
            AT_ERROR("cos_ not implemented for ", at::toString(type_set()));
    }
#else
    static c10::OperatorHandle op = c10::Dispatcher::singleton().findSchema({"aten::cos_", ""}).value();
    return c10::Dispatcher::singleton().callUnboxedOnly<Tensor &, Tensor &>(
        op, impl::dispatchTypeId(at::detail::multi_dispatch_tensor_type_set(*this)), const_cast<Tensor&>(*this));
#endif
}
inline Tensor Tensor::cosh() const {
#ifdef USE_STATIC_DISPATCH
    return TypeDefault::cosh(const_cast<Tensor&>(*this));
#else
    static c10::OperatorHandle op = c10::Dispatcher::singleton().findSchema({"aten::cosh", ""}).value();
    return c10::Dispatcher::singleton().callUnboxed<Tensor, const Tensor &>(
        op, impl::dispatchTypeId(at::detail::multi_dispatch_tensor_type_set(*this)), const_cast<Tensor&>(*this));
#endif
}
inline Tensor & Tensor::cosh_() const {
#ifdef USE_STATIC_DISPATCH
    switch(tensorTypeIdToBackend(impl::dispatchTypeId(type_set()))) {
        case Backend::CPU:
            return CPUType::cosh_(const_cast<Tensor&>(*this));
            break;
        default:
            AT_ERROR("cosh_ not implemented for ", at::toString(type_set()));
    }
#else
    static c10::OperatorHandle op = c10::Dispatcher::singleton().findSchema({"aten::cosh_", ""}).value();
    return c10::Dispatcher::singleton().callUnboxedOnly<Tensor &, Tensor &>(
        op, impl::dispatchTypeId(at::detail::multi_dispatch_tensor_type_set(*this)), const_cast<Tensor&>(*this));
#endif
}
inline Tensor Tensor::cumsum(int64_t dim, c10::optional<ScalarType> dtype) const {
#ifdef USE_STATIC_DISPATCH
    return TypeDefault::cumsum(const_cast<Tensor&>(*this), dim, dtype);
#else
    static auto table = globalATenDispatch().getOpTable("aten::cumsum(Tensor self, int dim, *, ScalarType? dtype=None) -> Tensor");
    return table->callUnboxed<Tensor, const Tensor &, int64_t, c10::optional<ScalarType>>(const_cast<Tensor&>(*this), dim, dtype);
#endif
}
#ifdef BUILD_NAMEDTENSOR
inline Tensor Tensor::cumsum(Dimname dim, c10::optional<ScalarType> dtype) const {
#ifdef USE_STATIC_DISPATCH
    return TypeDefault::cumsum(const_cast<Tensor&>(*this), dim, dtype);
#else
    static auto table = globalATenDispatch().getOpTable("aten::cumsum.dimname(Tensor self, Dimname dim, *, ScalarType? dtype=None) -> Tensor");
    return table->callUnboxed<Tensor, const Tensor &, Dimname, c10::optional<ScalarType>>(const_cast<Tensor&>(*this), dim, dtype);
#endif
}
#endif
inline Tensor Tensor::cumprod(int64_t dim, c10::optional<ScalarType> dtype) const {
#ifdef USE_STATIC_DISPATCH
    return TypeDefault::cumprod(const_cast<Tensor&>(*this), dim, dtype);
#else
    static auto table = globalATenDispatch().getOpTable("aten::cumprod(Tensor self, int dim, *, ScalarType? dtype=None) -> Tensor");
    return table->callUnboxed<Tensor, const Tensor &, int64_t, c10::optional<ScalarType>>(const_cast<Tensor&>(*this), dim, dtype);
#endif
}
#ifdef BUILD_NAMEDTENSOR
inline Tensor Tensor::cumprod(Dimname dim, c10::optional<ScalarType> dtype) const {
#ifdef USE_STATIC_DISPATCH
    return TypeDefault::cumprod(const_cast<Tensor&>(*this), dim, dtype);
#else
    static auto table = globalATenDispatch().getOpTable("aten::cumprod.dimname(Tensor self, Dimname dim, *, ScalarType? dtype=None) -> Tensor");
    return table->callUnboxed<Tensor, const Tensor &, Dimname, c10::optional<ScalarType>>(const_cast<Tensor&>(*this), dim, dtype);
#endif
}
#endif
inline Tensor Tensor::det() const {
#ifdef USE_STATIC_DISPATCH
    return TypeDefault::det(const_cast<Tensor&>(*this));
#else
    static c10::OperatorHandle op = c10::Dispatcher::singleton().findSchema({"aten::det", ""}).value();
    return c10::Dispatcher::singleton().callUnboxed<Tensor, const Tensor &>(
        op, impl::dispatchTypeId(at::detail::multi_dispatch_tensor_type_set(*this)), const_cast<Tensor&>(*this));
#endif
}
inline Tensor Tensor::diag_embed(int64_t offset, int64_t dim1, int64_t dim2) const {
#ifdef USE_STATIC_DISPATCH
    return TypeDefault::diag_embed(const_cast<Tensor&>(*this), offset, dim1, dim2);
#else
    static c10::OperatorHandle op = c10::Dispatcher::singleton().findSchema({"aten::diag_embed", ""}).value();
    return c10::Dispatcher::singleton().callUnboxed<Tensor, const Tensor &, int64_t, int64_t, int64_t>(
        op, impl::dispatchTypeId(at::detail::multi_dispatch_tensor_type_set(*this)), const_cast<Tensor&>(*this), offset, dim1, dim2);
#endif
}
inline Tensor Tensor::diagflat(int64_t offset) const {
#ifdef USE_STATIC_DISPATCH
    return TypeDefault::diagflat(const_cast<Tensor&>(*this), offset);
#else
    static c10::OperatorHandle op = c10::Dispatcher::singleton().findSchema({"aten::diagflat", ""}).value();
    return c10::Dispatcher::singleton().callUnboxed<Tensor, const Tensor &, int64_t>(
        op, impl::dispatchTypeId(at::detail::multi_dispatch_tensor_type_set(*this)), const_cast<Tensor&>(*this), offset);
#endif
}
inline Tensor Tensor::diagonal(int64_t offset, int64_t dim1, int64_t dim2) const {
#ifdef USE_STATIC_DISPATCH
    return TypeDefault::diagonal(const_cast<Tensor&>(*this), offset, dim1, dim2);
#else
    static c10::OperatorHandle op = c10::Dispatcher::singleton().findSchema({"aten::diagonal", ""}).value();
    return c10::Dispatcher::singleton().callUnboxedOnly<Tensor, const Tensor &, int64_t, int64_t, int64_t>(
        op, impl::dispatchTypeId(at::detail::multi_dispatch_tensor_type_set(*this)), const_cast<Tensor&>(*this), offset, dim1, dim2);
#endif
}
inline Tensor & Tensor::fill_diagonal_(Scalar fill_value, bool wrap) const {
#ifdef USE_STATIC_DISPATCH
    return TypeDefault::fill_diagonal_(const_cast<Tensor&>(*this), fill_value, wrap);
#else
    static c10::OperatorHandle op = c10::Dispatcher::singleton().findSchema({"aten::fill_diagonal_", ""}).value();
    return c10::Dispatcher::singleton().callUnboxedOnly<Tensor &, Tensor &, Scalar, bool>(
        op, impl::dispatchTypeId(at::detail::multi_dispatch_tensor_type_set(*this)), const_cast<Tensor&>(*this), fill_value, wrap);
#endif
}
inline Tensor Tensor::div(const Tensor & other) const {
#ifdef USE_STATIC_DISPATCH
    switch(tensorTypeIdToBackend(impl::dispatchTypeId(type_set()))) {
        case Backend::CPU:
            return CPUType::div(const_cast<Tensor&>(*this), other);
            break;
        case Backend::SparseCPU:
            return SparseCPUType::div(const_cast<Tensor&>(*this), other);
            break;
        default:
            AT_ERROR("div not implemented for ", at::toString(type_set()));
    }
#else
    static c10::OperatorHandle op = c10::Dispatcher::singleton().findSchema({"aten::div", "Tensor"}).value();
    return c10::Dispatcher::singleton().callUnboxed<Tensor, const Tensor &, const Tensor &>(
        op, impl::dispatchTypeId(at::detail::multi_dispatch_tensor_type_set(*this, other)), const_cast<Tensor&>(*this), other);
#endif
}
inline Tensor & Tensor::div_(const Tensor & other) const {
#ifdef USE_STATIC_DISPATCH
    switch(tensorTypeIdToBackend(impl::dispatchTypeId(type_set()))) {
        case Backend::CPU:
            return CPUType::div_(const_cast<Tensor&>(*this), other);
            break;
        case Backend::SparseCPU:
            return SparseCPUType::div_(const_cast<Tensor&>(*this), other);
            break;
        default:
            AT_ERROR("div_ not implemented for ", at::toString(type_set()));
    }
#else
    static c10::OperatorHandle op = c10::Dispatcher::singleton().findSchema({"aten::div_", "Tensor"}).value();
    return c10::Dispatcher::singleton().callUnboxedOnly<Tensor &, Tensor &, const Tensor &>(
        op, impl::dispatchTypeId(at::detail::multi_dispatch_tensor_type_set(*this, other)), const_cast<Tensor&>(*this), other);
#endif
}
inline Tensor Tensor::div(Scalar other) const {
#ifdef USE_STATIC_DISPATCH
    return TypeDefault::div(const_cast<Tensor&>(*this), other);
#else
    static c10::OperatorHandle op = c10::Dispatcher::singleton().findSchema({"aten::div", "Scalar"}).value();
    return c10::Dispatcher::singleton().callUnboxed<Tensor, const Tensor &, Scalar>(
        op, impl::dispatchTypeId(at::detail::multi_dispatch_tensor_type_set(*this)), const_cast<Tensor&>(*this), other);
#endif
}
inline Tensor & Tensor::div_(Scalar other) const {
#ifdef USE_STATIC_DISPATCH
    return TypeDefault::div_(const_cast<Tensor&>(*this), other);
#else
    static c10::OperatorHandle op = c10::Dispatcher::singleton().findSchema({"aten::div_", "Scalar"}).value();
    return c10::Dispatcher::singleton().callUnboxedOnly<Tensor &, Tensor &, Scalar>(
        op, impl::dispatchTypeId(at::detail::multi_dispatch_tensor_type_set(*this)), const_cast<Tensor&>(*this), other);
#endif
}
inline Tensor Tensor::dot(const Tensor & tensor) const {
#ifdef USE_STATIC_DISPATCH
    switch(tensorTypeIdToBackend(impl::dispatchTypeId(type_set()))) {
        case Backend::CPU:
            return CPUType::dot(const_cast<Tensor&>(*this), tensor);
            break;
        default:
            AT_ERROR("dot not implemented for ", at::toString(type_set()));
    }
#else
    static c10::OperatorHandle op = c10::Dispatcher::singleton().findSchema({"aten::dot", ""}).value();
    return c10::Dispatcher::singleton().callUnboxed<Tensor, const Tensor &, const Tensor &>(
        op, impl::dispatchTypeId(at::detail::multi_dispatch_tensor_type_set(*this, tensor)), const_cast<Tensor&>(*this), tensor);
#endif
}
inline Tensor Tensor::new_empty(IntArrayRef size, const TensorOptions & options) const {
#ifdef USE_STATIC_DISPATCH
    return TypeDefault::new_empty(const_cast<Tensor&>(*this), size, options);
#else
    static auto table = globalATenDispatch().getOpTable("aten::new_empty(Tensor self, int[] size, *, ScalarType? dtype=None, Layout? layout=None, Device? device=None, bool? pin_memory=None) -> Tensor");
    return table->callUnboxed<Tensor, const Tensor &, IntArrayRef, const TensorOptions &>(const_cast<Tensor&>(*this), size, options);
#endif
}
inline Tensor Tensor::new_full(IntArrayRef size, Scalar fill_value, const TensorOptions & options) const {
#ifdef USE_STATIC_DISPATCH
    return TypeDefault::new_full(const_cast<Tensor&>(*this), size, fill_value, options);
#else
    static auto table = globalATenDispatch().getOpTable("aten::new_full(Tensor self, int[] size, Scalar fill_value, *, ScalarType? dtype=None, Layout? layout=None, Device? device=None, bool? pin_memory=None) -> Tensor");
    return table->callUnboxed<Tensor, const Tensor &, IntArrayRef, Scalar, const TensorOptions &>(const_cast<Tensor&>(*this), size, fill_value, options);
#endif
}
inline Tensor & Tensor::resize_(IntArrayRef size) const {
#ifdef USE_STATIC_DISPATCH
    switch(tensorTypeIdToBackend(impl::dispatchTypeId(type_set()))) {
        case Backend::CPU:
            return CPUType::resize_(const_cast<Tensor&>(*this), size);
            break;
        case Backend::QuantizedCPU:
            return QuantizedCPUType::resize_(const_cast<Tensor&>(*this), size);
            break;
        default:
            AT_ERROR("resize_ not implemented for ", at::toString(type_set()));
    }
#else
    static c10::OperatorHandle op = c10::Dispatcher::singleton().findSchema({"aten::resize_", ""}).value();
    return c10::Dispatcher::singleton().callUnboxedOnly<Tensor &, Tensor &, IntArrayRef>(
        op, impl::dispatchTypeId(at::detail::multi_dispatch_tensor_type_set(*this)), const_cast<Tensor&>(*this), size);
#endif
}
inline Tensor Tensor::erf() const {
#ifdef USE_STATIC_DISPATCH
    return TypeDefault::erf(const_cast<Tensor&>(*this));
#else
    static c10::OperatorHandle op = c10::Dispatcher::singleton().findSchema({"aten::erf", ""}).value();
    return c10::Dispatcher::singleton().callUnboxed<Tensor, const Tensor &>(
        op, impl::dispatchTypeId(at::detail::multi_dispatch_tensor_type_set(*this)), const_cast<Tensor&>(*this));
#endif
}
inline Tensor & Tensor::erf_() const {
#ifdef USE_STATIC_DISPATCH
    switch(tensorTypeIdToBackend(impl::dispatchTypeId(type_set()))) {
        case Backend::CPU:
            return CPUType::erf_(const_cast<Tensor&>(*this));
            break;
        default:
            AT_ERROR("erf_ not implemented for ", at::toString(type_set()));
    }
#else
    static c10::OperatorHandle op = c10::Dispatcher::singleton().findSchema({"aten::erf_", ""}).value();
    return c10::Dispatcher::singleton().callUnboxedOnly<Tensor &, Tensor &>(
        op, impl::dispatchTypeId(at::detail::multi_dispatch_tensor_type_set(*this)), const_cast<Tensor&>(*this));
#endif
}
inline Tensor Tensor::erfc() const {
#ifdef USE_STATIC_DISPATCH
    return TypeDefault::erfc(const_cast<Tensor&>(*this));
#else
    static c10::OperatorHandle op = c10::Dispatcher::singleton().findSchema({"aten::erfc", ""}).value();
    return c10::Dispatcher::singleton().callUnboxed<Tensor, const Tensor &>(
        op, impl::dispatchTypeId(at::detail::multi_dispatch_tensor_type_set(*this)), const_cast<Tensor&>(*this));
#endif
}
inline Tensor & Tensor::erfc_() const {
#ifdef USE_STATIC_DISPATCH
    switch(tensorTypeIdToBackend(impl::dispatchTypeId(type_set()))) {
        case Backend::CPU:
            return CPUType::erfc_(const_cast<Tensor&>(*this));
            break;
        default:
            AT_ERROR("erfc_ not implemented for ", at::toString(type_set()));
    }
#else
    static c10::OperatorHandle op = c10::Dispatcher::singleton().findSchema({"aten::erfc_", ""}).value();
    return c10::Dispatcher::singleton().callUnboxedOnly<Tensor &, Tensor &>(
        op, impl::dispatchTypeId(at::detail::multi_dispatch_tensor_type_set(*this)), const_cast<Tensor&>(*this));
#endif
}
inline Tensor Tensor::exp() const {
#ifdef USE_STATIC_DISPATCH
    return TypeDefault::exp(const_cast<Tensor&>(*this));
#else
    static c10::OperatorHandle op = c10::Dispatcher::singleton().findSchema({"aten::exp", ""}).value();
    return c10::Dispatcher::singleton().callUnboxed<Tensor, const Tensor &>(
        op, impl::dispatchTypeId(at::detail::multi_dispatch_tensor_type_set(*this)), const_cast<Tensor&>(*this));
#endif
}
inline Tensor & Tensor::exp_() const {
#ifdef USE_STATIC_DISPATCH
    switch(tensorTypeIdToBackend(impl::dispatchTypeId(type_set()))) {
        case Backend::CPU:
            return CPUType::exp_(const_cast<Tensor&>(*this));
            break;
        default:
            AT_ERROR("exp_ not implemented for ", at::toString(type_set()));
    }
#else
    static c10::OperatorHandle op = c10::Dispatcher::singleton().findSchema({"aten::exp_", ""}).value();
    return c10::Dispatcher::singleton().callUnboxedOnly<Tensor &, Tensor &>(
        op, impl::dispatchTypeId(at::detail::multi_dispatch_tensor_type_set(*this)), const_cast<Tensor&>(*this));
#endif
}
inline Tensor Tensor::expm1() const {
#ifdef USE_STATIC_DISPATCH
    return TypeDefault::expm1(const_cast<Tensor&>(*this));
#else
    static c10::OperatorHandle op = c10::Dispatcher::singleton().findSchema({"aten::expm1", ""}).value();
    return c10::Dispatcher::singleton().callUnboxed<Tensor, const Tensor &>(
        op, impl::dispatchTypeId(at::detail::multi_dispatch_tensor_type_set(*this)), const_cast<Tensor&>(*this));
#endif
}
inline Tensor & Tensor::expm1_() const {
#ifdef USE_STATIC_DISPATCH
    return TypeDefault::expm1_(const_cast<Tensor&>(*this));
#else
    static c10::OperatorHandle op = c10::Dispatcher::singleton().findSchema({"aten::expm1_", ""}).value();
    return c10::Dispatcher::singleton().callUnboxedOnly<Tensor &, Tensor &>(
        op, impl::dispatchTypeId(at::detail::multi_dispatch_tensor_type_set(*this)), const_cast<Tensor&>(*this));
#endif
}
inline Tensor Tensor::expand(IntArrayRef size, bool implicit) const {
#ifdef USE_STATIC_DISPATCH
    return TypeDefault::expand(const_cast<Tensor&>(*this), size, implicit);
#else
    static c10::OperatorHandle op = c10::Dispatcher::singleton().findSchema({"aten::expand", ""}).value();
    return c10::Dispatcher::singleton().callUnboxedOnly<Tensor, const Tensor &, IntArrayRef, bool>(
        op, impl::dispatchTypeId(at::detail::multi_dispatch_tensor_type_set(*this)), const_cast<Tensor&>(*this), size, implicit);
#endif
}
inline Tensor Tensor::expand_as(const Tensor & other) const {
#ifdef USE_STATIC_DISPATCH
    return TypeDefault::expand_as(const_cast<Tensor&>(*this), other);
#else
    static c10::OperatorHandle op = c10::Dispatcher::singleton().findSchema({"aten::expand_as", ""}).value();
    return c10::Dispatcher::singleton().callUnboxed<Tensor, const Tensor &, const Tensor &>(
        op, impl::dispatchTypeId(at::detail::multi_dispatch_tensor_type_set(*this, other)), const_cast<Tensor&>(*this), other);
#endif
}
inline Tensor Tensor::flatten(int64_t start_dim, int64_t end_dim) const {
#ifdef USE_STATIC_DISPATCH
    return TypeDefault::flatten(const_cast<Tensor&>(*this), start_dim, end_dim);
#else
    static c10::OperatorHandle op = c10::Dispatcher::singleton().findSchema({"aten::flatten", "using_ints"}).value();
    return c10::Dispatcher::singleton().callUnboxed<Tensor, const Tensor &, int64_t, int64_t>(
        op, impl::dispatchTypeId(at::detail::multi_dispatch_tensor_type_set(*this)), const_cast<Tensor&>(*this), start_dim, end_dim);
#endif
}
#ifdef BUILD_NAMEDTENSOR
inline Tensor Tensor::flatten(int64_t start_dim, int64_t end_dim, Dimname out_dim) const {
#ifdef USE_STATIC_DISPATCH
    return TypeDefault::flatten(const_cast<Tensor&>(*this), start_dim, end_dim, out_dim);
#else
    static auto table = globalATenDispatch().getOpTable("aten::flatten.named_out_dim(Tensor self, int start_dim, int end_dim, Dimname out_dim) -> Tensor");
    return table->callUnboxed<Tensor, const Tensor &, int64_t, int64_t, Dimname>(const_cast<Tensor&>(*this), start_dim, end_dim, out_dim);
#endif
}
#endif
#ifdef BUILD_NAMEDTENSOR
inline Tensor Tensor::flatten(Dimname start_dim, Dimname end_dim, Dimname out_dim) const {
#ifdef USE_STATIC_DISPATCH
    return TypeDefault::flatten(const_cast<Tensor&>(*this), start_dim, end_dim, out_dim);
#else
    static auto table = globalATenDispatch().getOpTable("aten::flatten.using_names(Tensor self, Dimname start_dim, Dimname end_dim, Dimname out_dim) -> Tensor");
    return table->callUnboxed<Tensor, const Tensor &, Dimname, Dimname, Dimname>(const_cast<Tensor&>(*this), start_dim, end_dim, out_dim);
#endif
}
#endif
#ifdef BUILD_NAMEDTENSOR
inline Tensor Tensor::flatten(DimnameList dims, Dimname out_dim) const {
#ifdef USE_STATIC_DISPATCH
    return TypeDefault::flatten(const_cast<Tensor&>(*this), dims, out_dim);
#else
    static auto table = globalATenDispatch().getOpTable("aten::flatten.DimnameList(Tensor self, DimnameList dims, Dimname out_dim) -> Tensor");
    return table->callUnboxed<Tensor, const Tensor &, DimnameList, Dimname>(const_cast<Tensor&>(*this), dims, out_dim);
#endif
}
#endif
inline Tensor & Tensor::fill_(Scalar value) const {
#ifdef USE_STATIC_DISPATCH
    return TypeDefault::fill_(const_cast<Tensor&>(*this), value);
#else
    static c10::OperatorHandle op = c10::Dispatcher::singleton().findSchema({"aten::fill_", "Scalar"}).value();
    return c10::Dispatcher::singleton().callUnboxedOnly<Tensor &, Tensor &, Scalar>(
        op, impl::dispatchTypeId(at::detail::multi_dispatch_tensor_type_set(*this)), const_cast<Tensor&>(*this), value);
#endif
}
inline Tensor & Tensor::fill_(const Tensor & value) const {
#ifdef USE_STATIC_DISPATCH
    return TypeDefault::fill_(const_cast<Tensor&>(*this), value);
#else
    static c10::OperatorHandle op = c10::Dispatcher::singleton().findSchema({"aten::fill_", "Tensor"}).value();
    return c10::Dispatcher::singleton().callUnboxedOnly<Tensor &, Tensor &, const Tensor &>(
        op, impl::dispatchTypeId(at::detail::multi_dispatch_tensor_type_set(*this, value)), const_cast<Tensor&>(*this), value);
#endif
}
inline Tensor Tensor::floor() const {
#ifdef USE_STATIC_DISPATCH
    return TypeDefault::floor(const_cast<Tensor&>(*this));
#else
    static c10::OperatorHandle op = c10::Dispatcher::singleton().findSchema({"aten::floor", ""}).value();
    return c10::Dispatcher::singleton().callUnboxed<Tensor, const Tensor &>(
        op, impl::dispatchTypeId(at::detail::multi_dispatch_tensor_type_set(*this)), const_cast<Tensor&>(*this));
#endif
}
inline Tensor & Tensor::floor_() const {
#ifdef USE_STATIC_DISPATCH
    return TypeDefault::floor_(const_cast<Tensor&>(*this));
#else
    static c10::OperatorHandle op = c10::Dispatcher::singleton().findSchema({"aten::floor_", ""}).value();
    return c10::Dispatcher::singleton().callUnboxedOnly<Tensor &, Tensor &>(
        op, impl::dispatchTypeId(at::detail::multi_dispatch_tensor_type_set(*this)), const_cast<Tensor&>(*this));
#endif
}
inline Tensor Tensor::frac() const {
#ifdef USE_STATIC_DISPATCH
    return TypeDefault::frac(const_cast<Tensor&>(*this));
#else
    static c10::OperatorHandle op = c10::Dispatcher::singleton().findSchema({"aten::frac", ""}).value();
    return c10::Dispatcher::singleton().callUnboxed<Tensor, const Tensor &>(
        op, impl::dispatchTypeId(at::detail::multi_dispatch_tensor_type_set(*this)), const_cast<Tensor&>(*this));
#endif
}
inline Tensor & Tensor::frac_() const {
#ifdef USE_STATIC_DISPATCH
    switch(tensorTypeIdToBackend(impl::dispatchTypeId(type_set()))) {
        case Backend::CPU:
            return CPUType::frac_(const_cast<Tensor&>(*this));
            break;
        default:
            AT_ERROR("frac_ not implemented for ", at::toString(type_set()));
    }
#else
    static c10::OperatorHandle op = c10::Dispatcher::singleton().findSchema({"aten::frac_", ""}).value();
    return c10::Dispatcher::singleton().callUnboxedOnly<Tensor &, Tensor &>(
        op, impl::dispatchTypeId(at::detail::multi_dispatch_tensor_type_set(*this)), const_cast<Tensor&>(*this));
#endif
}
inline Tensor Tensor::ger(const Tensor & vec2) const {
#ifdef USE_STATIC_DISPATCH
    switch(tensorTypeIdToBackend(impl::dispatchTypeId(type_set()))) {
        case Backend::CPU:
            return CPUType::ger(const_cast<Tensor&>(*this), vec2);
            break;
        default:
            AT_ERROR("ger not implemented for ", at::toString(type_set()));
    }
#else
    static c10::OperatorHandle op = c10::Dispatcher::singleton().findSchema({"aten::ger", ""}).value();
    return c10::Dispatcher::singleton().callUnboxed<Tensor, const Tensor &, const Tensor &>(
        op, impl::dispatchTypeId(at::detail::multi_dispatch_tensor_type_set(*this, vec2)), const_cast<Tensor&>(*this), vec2);
#endif
}
inline Tensor Tensor::fft(int64_t signal_ndim, bool normalized) const {
#ifdef USE_STATIC_DISPATCH
    return TypeDefault::fft(const_cast<Tensor&>(*this), signal_ndim, normalized);
#else
    static c10::OperatorHandle op = c10::Dispatcher::singleton().findSchema({"aten::fft", ""}).value();
    return c10::Dispatcher::singleton().callUnboxed<Tensor, const Tensor &, int64_t, bool>(
        op, impl::dispatchTypeId(at::detail::multi_dispatch_tensor_type_set(*this)), const_cast<Tensor&>(*this), signal_ndim, normalized);
#endif
}
inline Tensor Tensor::ifft(int64_t signal_ndim, bool normalized) const {
#ifdef USE_STATIC_DISPATCH
    return TypeDefault::ifft(const_cast<Tensor&>(*this), signal_ndim, normalized);
#else
    static c10::OperatorHandle op = c10::Dispatcher::singleton().findSchema({"aten::ifft", ""}).value();
    return c10::Dispatcher::singleton().callUnboxed<Tensor, const Tensor &, int64_t, bool>(
        op, impl::dispatchTypeId(at::detail::multi_dispatch_tensor_type_set(*this)), const_cast<Tensor&>(*this), signal_ndim, normalized);
#endif
}
inline Tensor Tensor::rfft(int64_t signal_ndim, bool normalized, bool onesided) const {
#ifdef USE_STATIC_DISPATCH
    return TypeDefault::rfft(const_cast<Tensor&>(*this), signal_ndim, normalized, onesided);
#else
    static c10::OperatorHandle op = c10::Dispatcher::singleton().findSchema({"aten::rfft", ""}).value();
    return c10::Dispatcher::singleton().callUnboxed<Tensor, const Tensor &, int64_t, bool, bool>(
        op, impl::dispatchTypeId(at::detail::multi_dispatch_tensor_type_set(*this)), const_cast<Tensor&>(*this), signal_ndim, normalized, onesided);
#endif
}
inline Tensor Tensor::irfft(int64_t signal_ndim, bool normalized, bool onesided, IntArrayRef signal_sizes) const {
#ifdef USE_STATIC_DISPATCH
    return TypeDefault::irfft(const_cast<Tensor&>(*this), signal_ndim, normalized, onesided, signal_sizes);
#else
    static c10::OperatorHandle op = c10::Dispatcher::singleton().findSchema({"aten::irfft", ""}).value();
    return c10::Dispatcher::singleton().callUnboxedOnly<Tensor, const Tensor &, int64_t, bool, bool, IntArrayRef>(
        op, impl::dispatchTypeId(at::detail::multi_dispatch_tensor_type_set(*this)), const_cast<Tensor&>(*this), signal_ndim, normalized, onesided, signal_sizes);
#endif
}
inline Tensor Tensor::index(TensorList indices) const {
#ifdef USE_STATIC_DISPATCH
    return TypeDefault::index(const_cast<Tensor&>(*this), indices);
#else
    static auto table = globalATenDispatch().getOpTable("aten::index.Tensor(Tensor self, Tensor?[] indices) -> Tensor");
    return table->callUnboxed<Tensor, const Tensor &, TensorList>(const_cast<Tensor&>(*this), indices);
#endif
}
inline Tensor & Tensor::index_copy_(int64_t dim, const Tensor & index, const Tensor & source) const {
#ifdef USE_STATIC_DISPATCH
    return TypeDefault::index_copy_(const_cast<Tensor&>(*this), dim, index, source);
#else
    static c10::OperatorHandle op = c10::Dispatcher::singleton().findSchema({"aten::index_copy_", ""}).value();
    return c10::Dispatcher::singleton().callUnboxedOnly<Tensor &, Tensor &, int64_t, const Tensor &, const Tensor &>(
        op, impl::dispatchTypeId(at::detail::multi_dispatch_tensor_type_set(*this, index, source)), const_cast<Tensor&>(*this), dim, index, source);
#endif
}
inline Tensor Tensor::index_copy(int64_t dim, const Tensor & index, const Tensor & source) const {
#ifdef USE_STATIC_DISPATCH
    return TypeDefault::index_copy(const_cast<Tensor&>(*this), dim, index, source);
#else
    static c10::OperatorHandle op = c10::Dispatcher::singleton().findSchema({"aten::index_copy", ""}).value();
    return c10::Dispatcher::singleton().callUnboxed<Tensor, const Tensor &, int64_t, const Tensor &, const Tensor &>(
        op, impl::dispatchTypeId(at::detail::multi_dispatch_tensor_type_set(*this, index, source)), const_cast<Tensor&>(*this), dim, index, source);
#endif
}
#ifdef BUILD_NAMEDTENSOR
inline Tensor & Tensor::index_copy_(Dimname dim, const Tensor & index, const Tensor & source) const {
#ifdef USE_STATIC_DISPATCH
    return TypeDefault::index_copy_(const_cast<Tensor&>(*this), dim, index, source);
#else
    static auto table = globalATenDispatch().getOpTable("aten::index_copy_.dimname(Tensor(a!) self, Dimname dim, Tensor index, Tensor source) -> Tensor(a!)");
    return table->callUnboxed<Tensor &, Tensor &, Dimname, const Tensor &, const Tensor &>(const_cast<Tensor&>(*this), dim, index, source);
#endif
}
#endif
#ifdef BUILD_NAMEDTENSOR
inline Tensor Tensor::index_copy(Dimname dim, const Tensor & index, const Tensor & source) const {
#ifdef USE_STATIC_DISPATCH
    return TypeDefault::index_copy(const_cast<Tensor&>(*this), dim, index, source);
#else
    static auto table = globalATenDispatch().getOpTable("aten::index_copy.dimname(Tensor self, Dimname dim, Tensor index, Tensor source) -> Tensor");
    return table->callUnboxed<Tensor, const Tensor &, Dimname, const Tensor &, const Tensor &>(const_cast<Tensor&>(*this), dim, index, source);
#endif
}
#endif
inline Tensor & Tensor::index_put_(TensorList indices, const Tensor & values, bool accumulate) const {
#ifdef USE_STATIC_DISPATCH
    return TypeDefault::index_put_(const_cast<Tensor&>(*this), indices, values, accumulate);
#else
    static auto table = globalATenDispatch().getOpTable("aten::index_put_(Tensor(a!) self, Tensor?[] indices, Tensor values, bool accumulate=False) -> Tensor(a!)");
    return table->callUnboxed<Tensor &, Tensor &, TensorList, const Tensor &, bool>(const_cast<Tensor&>(*this), indices, values, accumulate);
#endif
}
inline Tensor Tensor::index_put(TensorList indices, const Tensor & values, bool accumulate) const {
#ifdef USE_STATIC_DISPATCH
    return TypeDefault::index_put(const_cast<Tensor&>(*this), indices, values, accumulate);
#else
    static auto table = globalATenDispatch().getOpTable("aten::index_put(Tensor self, Tensor?[] indices, Tensor values, bool accumulate=False) -> Tensor");
    return table->callUnboxed<Tensor, const Tensor &, TensorList, const Tensor &, bool>(const_cast<Tensor&>(*this), indices, values, accumulate);
#endif
}
inline Tensor Tensor::inverse() const {
#ifdef USE_STATIC_DISPATCH
    return TypeDefault::inverse(const_cast<Tensor&>(*this));
#else
    static c10::OperatorHandle op = c10::Dispatcher::singleton().findSchema({"aten::inverse", ""}).value();
    return c10::Dispatcher::singleton().callUnboxed<Tensor, const Tensor &>(
        op, impl::dispatchTypeId(at::detail::multi_dispatch_tensor_type_set(*this)), const_cast<Tensor&>(*this));
#endif
}
inline Tensor Tensor::isclose(const Tensor & other, double rtol, double atol, bool equal_nan) const {
#ifdef USE_STATIC_DISPATCH
    return TypeDefault::isclose(const_cast<Tensor&>(*this), other, rtol, atol, equal_nan);
#else
    static c10::OperatorHandle op = c10::Dispatcher::singleton().findSchema({"aten::isclose", ""}).value();
    return c10::Dispatcher::singleton().callUnboxed<Tensor, const Tensor &, const Tensor &, double, double, bool>(
        op, impl::dispatchTypeId(at::detail::multi_dispatch_tensor_type_set(*this, other)), const_cast<Tensor&>(*this), other, rtol, atol, equal_nan);
#endif
}
inline bool Tensor::is_distributed() const {
#ifdef USE_STATIC_DISPATCH
    return TypeDefault::is_distributed(const_cast<Tensor&>(*this));
#else
    static c10::OperatorHandle op = c10::Dispatcher::singleton().findSchema({"aten::is_distributed", ""}).value();
    return c10::Dispatcher::singleton().callUnboxed<bool, const Tensor &>(
        op, impl::dispatchTypeId(at::detail::multi_dispatch_tensor_type_set(*this)), const_cast<Tensor&>(*this));
#endif
}
inline bool Tensor::is_floating_point() const {
#ifdef USE_STATIC_DISPATCH
    return TypeDefault::is_floating_point(const_cast<Tensor&>(*this));
#else
    static c10::OperatorHandle op = c10::Dispatcher::singleton().findSchema({"aten::is_floating_point", ""}).value();
    return c10::Dispatcher::singleton().callUnboxed<bool, const Tensor &>(
        op, impl::dispatchTypeId(at::detail::multi_dispatch_tensor_type_set(*this)), const_cast<Tensor&>(*this));
#endif
}
inline bool Tensor::is_complex() const {
#ifdef USE_STATIC_DISPATCH
    return TypeDefault::is_complex(const_cast<Tensor&>(*this));
#else
    static c10::OperatorHandle op = c10::Dispatcher::singleton().findSchema({"aten::is_complex", ""}).value();
    return c10::Dispatcher::singleton().callUnboxed<bool, const Tensor &>(
        op, impl::dispatchTypeId(at::detail::multi_dispatch_tensor_type_set(*this)), const_cast<Tensor&>(*this));
#endif
}
inline bool Tensor::is_nonzero() const {
#ifdef USE_STATIC_DISPATCH
    return TypeDefault::is_nonzero(const_cast<Tensor&>(*this));
#else
    static c10::OperatorHandle op = c10::Dispatcher::singleton().findSchema({"aten::is_nonzero", ""}).value();
    return c10::Dispatcher::singleton().callUnboxed<bool, const Tensor &>(
        op, impl::dispatchTypeId(at::detail::multi_dispatch_tensor_type_set(*this)), const_cast<Tensor&>(*this));
#endif
}
inline bool Tensor::is_same_size(const Tensor & other) const {
#ifdef USE_STATIC_DISPATCH
    return TypeDefault::is_same_size(const_cast<Tensor&>(*this), other);
#else
    static c10::OperatorHandle op = c10::Dispatcher::singleton().findSchema({"aten::is_same_size", ""}).value();
    return c10::Dispatcher::singleton().callUnboxed<bool, const Tensor &, const Tensor &>(
        op, impl::dispatchTypeId(at::detail::multi_dispatch_tensor_type_set(*this, other)), const_cast<Tensor&>(*this), other);
#endif
}
inline bool Tensor::is_signed() const {
#ifdef USE_STATIC_DISPATCH
    return TypeDefault::is_signed(const_cast<Tensor&>(*this));
#else
    static c10::OperatorHandle op = c10::Dispatcher::singleton().findSchema({"aten::is_signed", ""}).value();
    return c10::Dispatcher::singleton().callUnboxed<bool, const Tensor &>(
        op, impl::dispatchTypeId(at::detail::multi_dispatch_tensor_type_set(*this)), const_cast<Tensor&>(*this));
#endif
}
inline std::tuple<Tensor,Tensor> Tensor::kthvalue(int64_t k, int64_t dim, bool keepdim) const {
#ifdef USE_STATIC_DISPATCH
    return TypeDefault::kthvalue(const_cast<Tensor&>(*this), k, dim, keepdim);
#else
    static c10::OperatorHandle op = c10::Dispatcher::singleton().findSchema({"aten::kthvalue", ""}).value();
    return c10::Dispatcher::singleton().callUnboxedOnly<std::tuple<Tensor,Tensor>, const Tensor &, int64_t, int64_t, bool>(
        op, impl::dispatchTypeId(at::detail::multi_dispatch_tensor_type_set(*this)), const_cast<Tensor&>(*this), k, dim, keepdim);
#endif
}
#ifdef BUILD_NAMEDTENSOR
inline std::tuple<Tensor,Tensor> Tensor::kthvalue(int64_t k, Dimname dim, bool keepdim) const {
#ifdef USE_STATIC_DISPATCH
    return TypeDefault::kthvalue(const_cast<Tensor&>(*this), k, dim, keepdim);
#else
    static auto table = globalATenDispatch().getOpTable("aten::kthvalue.dimname(Tensor self, int k, Dimname dim, bool keepdim=False) -> (Tensor values, Tensor indices)");
    return table->callUnboxed<std::tuple<Tensor,Tensor>, const Tensor &, int64_t, Dimname, bool>(const_cast<Tensor&>(*this), k, dim, keepdim);
#endif
}
#endif
inline Tensor Tensor::log() const {
#ifdef USE_STATIC_DISPATCH
    return TypeDefault::log(const_cast<Tensor&>(*this));
#else
    static c10::OperatorHandle op = c10::Dispatcher::singleton().findSchema({"aten::log", ""}).value();
    return c10::Dispatcher::singleton().callUnboxed<Tensor, const Tensor &>(
        op, impl::dispatchTypeId(at::detail::multi_dispatch_tensor_type_set(*this)), const_cast<Tensor&>(*this));
#endif
}
inline Tensor & Tensor::log_() const {
#ifdef USE_STATIC_DISPATCH
    return TypeDefault::log_(const_cast<Tensor&>(*this));
#else
    static c10::OperatorHandle op = c10::Dispatcher::singleton().findSchema({"aten::log_", ""}).value();
    return c10::Dispatcher::singleton().callUnboxedOnly<Tensor &, Tensor &>(
        op, impl::dispatchTypeId(at::detail::multi_dispatch_tensor_type_set(*this)), const_cast<Tensor&>(*this));
#endif
}
inline Tensor Tensor::log10() const {
#ifdef USE_STATIC_DISPATCH
    return TypeDefault::log10(const_cast<Tensor&>(*this));
#else
    static c10::OperatorHandle op = c10::Dispatcher::singleton().findSchema({"aten::log10", ""}).value();
    return c10::Dispatcher::singleton().callUnboxed<Tensor, const Tensor &>(
        op, impl::dispatchTypeId(at::detail::multi_dispatch_tensor_type_set(*this)), const_cast<Tensor&>(*this));
#endif
}
inline Tensor & Tensor::log10_() const {
#ifdef USE_STATIC_DISPATCH
    switch(tensorTypeIdToBackend(impl::dispatchTypeId(type_set()))) {
        case Backend::CPU:
            return CPUType::log10_(const_cast<Tensor&>(*this));
            break;
        default:
            AT_ERROR("log10_ not implemented for ", at::toString(type_set()));
    }
#else
    static c10::OperatorHandle op = c10::Dispatcher::singleton().findSchema({"aten::log10_", ""}).value();
    return c10::Dispatcher::singleton().callUnboxedOnly<Tensor &, Tensor &>(
        op, impl::dispatchTypeId(at::detail::multi_dispatch_tensor_type_set(*this)), const_cast<Tensor&>(*this));
#endif
}
inline Tensor Tensor::log1p() const {
#ifdef USE_STATIC_DISPATCH
    return TypeDefault::log1p(const_cast<Tensor&>(*this));
#else
    static c10::OperatorHandle op = c10::Dispatcher::singleton().findSchema({"aten::log1p", ""}).value();
    return c10::Dispatcher::singleton().callUnboxed<Tensor, const Tensor &>(
        op, impl::dispatchTypeId(at::detail::multi_dispatch_tensor_type_set(*this)), const_cast<Tensor&>(*this));
#endif
}
inline Tensor & Tensor::log1p_() const {
#ifdef USE_STATIC_DISPATCH
    switch(tensorTypeIdToBackend(impl::dispatchTypeId(type_set()))) {
        case Backend::CPU:
            return CPUType::log1p_(const_cast<Tensor&>(*this));
            break;
        case Backend::SparseCPU:
            return SparseCPUType::log1p_(const_cast<Tensor&>(*this));
            break;
        default:
            AT_ERROR("log1p_ not implemented for ", at::toString(type_set()));
    }
#else
    static c10::OperatorHandle op = c10::Dispatcher::singleton().findSchema({"aten::log1p_", ""}).value();
    return c10::Dispatcher::singleton().callUnboxedOnly<Tensor &, Tensor &>(
        op, impl::dispatchTypeId(at::detail::multi_dispatch_tensor_type_set(*this)), const_cast<Tensor&>(*this));
#endif
}
inline Tensor Tensor::log2() const {
#ifdef USE_STATIC_DISPATCH
    return TypeDefault::log2(const_cast<Tensor&>(*this));
#else
    static c10::OperatorHandle op = c10::Dispatcher::singleton().findSchema({"aten::log2", ""}).value();
    return c10::Dispatcher::singleton().callUnboxed<Tensor, const Tensor &>(
        op, impl::dispatchTypeId(at::detail::multi_dispatch_tensor_type_set(*this)), const_cast<Tensor&>(*this));
#endif
}
inline Tensor & Tensor::log2_() const {
#ifdef USE_STATIC_DISPATCH
    switch(tensorTypeIdToBackend(impl::dispatchTypeId(type_set()))) {
        case Backend::CPU:
            return CPUType::log2_(const_cast<Tensor&>(*this));
            break;
        default:
            AT_ERROR("log2_ not implemented for ", at::toString(type_set()));
    }
#else
    static c10::OperatorHandle op = c10::Dispatcher::singleton().findSchema({"aten::log2_", ""}).value();
    return c10::Dispatcher::singleton().callUnboxedOnly<Tensor &, Tensor &>(
        op, impl::dispatchTypeId(at::detail::multi_dispatch_tensor_type_set(*this)), const_cast<Tensor&>(*this));
#endif
}
inline Tensor Tensor::logdet() const {
#ifdef USE_STATIC_DISPATCH
    return TypeDefault::logdet(const_cast<Tensor&>(*this));
#else
    static c10::OperatorHandle op = c10::Dispatcher::singleton().findSchema({"aten::logdet", ""}).value();
    return c10::Dispatcher::singleton().callUnboxed<Tensor, const Tensor &>(
        op, impl::dispatchTypeId(at::detail::multi_dispatch_tensor_type_set(*this)), const_cast<Tensor&>(*this));
#endif
}
inline Tensor Tensor::log_softmax(int64_t dim, c10::optional<ScalarType> dtype) const {
#ifdef USE_STATIC_DISPATCH
    return TypeDefault::log_softmax(const_cast<Tensor&>(*this), dim, dtype);
#else
    static auto table = globalATenDispatch().getOpTable("aten::log_softmax(Tensor self, int dim, ScalarType? dtype=None) -> Tensor");
    return table->callUnboxed<Tensor, const Tensor &, int64_t, c10::optional<ScalarType>>(const_cast<Tensor&>(*this), dim, dtype);
#endif
}
#ifdef BUILD_NAMEDTENSOR
inline Tensor Tensor::log_softmax(Dimname dim, c10::optional<ScalarType> dtype) const {
#ifdef USE_STATIC_DISPATCH
    return TypeDefault::log_softmax(const_cast<Tensor&>(*this), dim, dtype);
#else
    static auto table = globalATenDispatch().getOpTable("aten::log_softmax(Tensor self, Dimname dim, *, ScalarType? dtype=None) -> Tensor");
    return table->callUnboxed<Tensor, const Tensor &, Dimname, c10::optional<ScalarType>>(const_cast<Tensor&>(*this), dim, dtype);
#endif
}
#endif
inline Tensor Tensor::logsumexp(IntArrayRef dim, bool keepdim) const {
#ifdef USE_STATIC_DISPATCH
    return TypeDefault::logsumexp(const_cast<Tensor&>(*this), dim, keepdim);
#else
    static c10::OperatorHandle op = c10::Dispatcher::singleton().findSchema({"aten::logsumexp", ""}).value();
    return c10::Dispatcher::singleton().callUnboxedOnly<Tensor, const Tensor &, IntArrayRef, bool>(
        op, impl::dispatchTypeId(at::detail::multi_dispatch_tensor_type_set(*this)), const_cast<Tensor&>(*this), dim, keepdim);
#endif
}
#ifdef BUILD_NAMEDTENSOR
inline Tensor Tensor::logsumexp(DimnameList dim, bool keepdim) const {
#ifdef USE_STATIC_DISPATCH
    return TypeDefault::logsumexp(const_cast<Tensor&>(*this), dim, keepdim);
#else
    static auto table = globalATenDispatch().getOpTable("aten::logsumexp.names(Tensor self, Dimname[1] dim, bool keepdim=False) -> Tensor");
    return table->callUnboxed<Tensor, const Tensor &, DimnameList, bool>(const_cast<Tensor&>(*this), dim, keepdim);
#endif
}
#endif
inline Tensor Tensor::matmul(const Tensor & other) const {
#ifdef USE_STATIC_DISPATCH
    return TypeDefault::matmul(const_cast<Tensor&>(*this), other);
#else
    static c10::OperatorHandle op = c10::Dispatcher::singleton().findSchema({"aten::matmul", ""}).value();
    return c10::Dispatcher::singleton().callUnboxed<Tensor, const Tensor &, const Tensor &>(
        op, impl::dispatchTypeId(at::detail::multi_dispatch_tensor_type_set(*this, other)), const_cast<Tensor&>(*this), other);
#endif
}
inline Tensor Tensor::matrix_power(int64_t n) const {
#ifdef USE_STATIC_DISPATCH
    return TypeDefault::matrix_power(const_cast<Tensor&>(*this), n);
#else
    static c10::OperatorHandle op = c10::Dispatcher::singleton().findSchema({"aten::matrix_power", ""}).value();
    return c10::Dispatcher::singleton().callUnboxed<Tensor, const Tensor &, int64_t>(
        op, impl::dispatchTypeId(at::detail::multi_dispatch_tensor_type_set(*this)), const_cast<Tensor&>(*this), n);
#endif
}
inline std::tuple<Tensor,Tensor> Tensor::max(int64_t dim, bool keepdim) const {
#ifdef USE_STATIC_DISPATCH
    return TypeDefault::max(const_cast<Tensor&>(*this), dim, keepdim);
#else
    static c10::OperatorHandle op = c10::Dispatcher::singleton().findSchema({"aten::max", "dim"}).value();
    return c10::Dispatcher::singleton().callUnboxedOnly<std::tuple<Tensor,Tensor>, const Tensor &, int64_t, bool>(
        op, impl::dispatchTypeId(at::detail::multi_dispatch_tensor_type_set(*this)), const_cast<Tensor&>(*this), dim, keepdim);
#endif
}
inline Tensor Tensor::max_values(IntArrayRef dim, bool keepdim) const {
#ifdef USE_STATIC_DISPATCH
    return TypeDefault::max_values(const_cast<Tensor&>(*this), dim, keepdim);
#else
    static c10::OperatorHandle op = c10::Dispatcher::singleton().findSchema({"aten::max_values", ""}).value();
    return c10::Dispatcher::singleton().callUnboxedOnly<Tensor, const Tensor &, IntArrayRef, bool>(
        op, impl::dispatchTypeId(at::detail::multi_dispatch_tensor_type_set(*this)), const_cast<Tensor&>(*this), dim, keepdim);
#endif
}
#ifdef BUILD_NAMEDTENSOR
inline std::tuple<Tensor,Tensor> Tensor::max(Dimname dim, bool keepdim) const {
#ifdef USE_STATIC_DISPATCH
    return TypeDefault::max(const_cast<Tensor&>(*this), dim, keepdim);
#else
    static auto table = globalATenDispatch().getOpTable("aten::max.names_dim(Tensor self, Dimname dim, bool keepdim=False) -> (Tensor values, Tensor indices)");
    return table->callUnboxed<std::tuple<Tensor,Tensor>, const Tensor &, Dimname, bool>(const_cast<Tensor&>(*this), dim, keepdim);
#endif
}
#endif
#ifdef BUILD_NAMEDTENSOR
inline Tensor Tensor::max_values(DimnameList dim, bool keepdim) const {
#ifdef USE_STATIC_DISPATCH
    return TypeDefault::max_values(const_cast<Tensor&>(*this), dim, keepdim);
#else
    static auto table = globalATenDispatch().getOpTable("aten::max_values.names(Tensor self, Dimname[1] dim, bool keepdim=False) -> Tensor");
    return table->callUnboxed<Tensor, const Tensor &, DimnameList, bool>(const_cast<Tensor&>(*this), dim, keepdim);
#endif
}
#endif
inline Tensor Tensor::mean(c10::optional<ScalarType> dtype) const {
#ifdef USE_STATIC_DISPATCH
    switch(tensorTypeIdToBackend(impl::dispatchTypeId(type_set()))) {
        case Backend::CPU:
            return CPUType::mean(const_cast<Tensor&>(*this), dtype);
            break;
        case Backend::QuantizedCPU:
            return QuantizedCPUType::mean(const_cast<Tensor&>(*this), dtype);
            break;
        default:
            AT_ERROR("mean not implemented for ", at::toString(type_set()));
    }
#else
    static auto table = globalATenDispatch().getOpTable("aten::mean(Tensor self, *, ScalarType? dtype=None) -> Tensor");
    return table->callUnboxed<Tensor, const Tensor &, c10::optional<ScalarType>>(const_cast<Tensor&>(*this), dtype);
#endif
}
inline Tensor Tensor::mean(IntArrayRef dim, bool keepdim, c10::optional<ScalarType> dtype) const {
#ifdef USE_STATIC_DISPATCH
    switch(tensorTypeIdToBackend(impl::dispatchTypeId(type_set()))) {
        case Backend::CPU:
            return CPUType::mean(const_cast<Tensor&>(*this), dim, keepdim, dtype);
            break;
        case Backend::QuantizedCPU:
            return QuantizedCPUType::mean(const_cast<Tensor&>(*this), dim, keepdim, dtype);
            break;
        default:
            AT_ERROR("mean not implemented for ", at::toString(type_set()));
    }
#else
    static auto table = globalATenDispatch().getOpTable("aten::mean.dim(Tensor self, int[1] dim, bool keepdim=False, *, ScalarType? dtype=None) -> Tensor");
    return table->callUnboxed<Tensor, const Tensor &, IntArrayRef, bool, c10::optional<ScalarType>>(const_cast<Tensor&>(*this), dim, keepdim, dtype);
#endif
}
#ifdef BUILD_NAMEDTENSOR
inline Tensor Tensor::mean(DimnameList dim, bool keepdim, c10::optional<ScalarType> dtype) const {
#ifdef USE_STATIC_DISPATCH
    switch(tensorTypeIdToBackend(impl::dispatchTypeId(type_set()))) {
        case Backend::CPU:
            return CPUType::mean(const_cast<Tensor&>(*this), dim, keepdim, dtype);
            break;
        default:
            AT_ERROR("mean not implemented for ", at::toString(type_set()));
    }
#else
    static auto table = globalATenDispatch().getOpTable("aten::mean.names_dim(Tensor self, Dimname[1] dim, bool keepdim=False, *, ScalarType? dtype=None) -> Tensor");
    return table->callUnboxed<Tensor, const Tensor &, DimnameList, bool, c10::optional<ScalarType>>(const_cast<Tensor&>(*this), dim, keepdim, dtype);
#endif
}
#endif
inline std::tuple<Tensor,Tensor> Tensor::median(int64_t dim, bool keepdim) const {
#ifdef USE_STATIC_DISPATCH
    return TypeDefault::median(const_cast<Tensor&>(*this), dim, keepdim);
#else
    static c10::OperatorHandle op = c10::Dispatcher::singleton().findSchema({"aten::median", "dim"}).value();
    return c10::Dispatcher::singleton().callUnboxedOnly<std::tuple<Tensor,Tensor>, const Tensor &, int64_t, bool>(
        op, impl::dispatchTypeId(at::detail::multi_dispatch_tensor_type_set(*this)), const_cast<Tensor&>(*this), dim, keepdim);
#endif
}
#ifdef BUILD_NAMEDTENSOR
inline std::tuple<Tensor,Tensor> Tensor::median(Dimname dim, bool keepdim) const {
#ifdef USE_STATIC_DISPATCH
    return TypeDefault::median(const_cast<Tensor&>(*this), dim, keepdim);
#else
    static auto table = globalATenDispatch().getOpTable("aten::median.names_dim(Tensor self, Dimname dim, bool keepdim=False) -> (Tensor values, Tensor indices)");
    return table->callUnboxed<std::tuple<Tensor,Tensor>, const Tensor &, Dimname, bool>(const_cast<Tensor&>(*this), dim, keepdim);
#endif
}
#endif
inline std::tuple<Tensor,Tensor> Tensor::min(int64_t dim, bool keepdim) const {
#ifdef USE_STATIC_DISPATCH
    return TypeDefault::min(const_cast<Tensor&>(*this), dim, keepdim);
#else
    static c10::OperatorHandle op = c10::Dispatcher::singleton().findSchema({"aten::min", "dim"}).value();
    return c10::Dispatcher::singleton().callUnboxedOnly<std::tuple<Tensor,Tensor>, const Tensor &, int64_t, bool>(
        op, impl::dispatchTypeId(at::detail::multi_dispatch_tensor_type_set(*this)), const_cast<Tensor&>(*this), dim, keepdim);
#endif
}
inline Tensor Tensor::min_values(IntArrayRef dim, bool keepdim) const {
#ifdef USE_STATIC_DISPATCH
    return TypeDefault::min_values(const_cast<Tensor&>(*this), dim, keepdim);
#else
    static c10::OperatorHandle op = c10::Dispatcher::singleton().findSchema({"aten::min_values", ""}).value();
    return c10::Dispatcher::singleton().callUnboxedOnly<Tensor, const Tensor &, IntArrayRef, bool>(
        op, impl::dispatchTypeId(at::detail::multi_dispatch_tensor_type_set(*this)), const_cast<Tensor&>(*this), dim, keepdim);
#endif
}
#ifdef BUILD_NAMEDTENSOR
inline std::tuple<Tensor,Tensor> Tensor::min(Dimname dim, bool keepdim) const {
#ifdef USE_STATIC_DISPATCH
    return TypeDefault::min(const_cast<Tensor&>(*this), dim, keepdim);
#else
    static auto table = globalATenDispatch().getOpTable("aten::min.names_dim(Tensor self, Dimname dim, bool keepdim=False) -> (Tensor values, Tensor indices)");
    return table->callUnboxed<std::tuple<Tensor,Tensor>, const Tensor &, Dimname, bool>(const_cast<Tensor&>(*this), dim, keepdim);
#endif
}
#endif
#ifdef BUILD_NAMEDTENSOR
inline Tensor Tensor::min_values(DimnameList dim, bool keepdim) const {
#ifdef USE_STATIC_DISPATCH
    return TypeDefault::min_values(const_cast<Tensor&>(*this), dim, keepdim);
#else
    static auto table = globalATenDispatch().getOpTable("aten::min_values.names(Tensor self, Dimname[1] dim, bool keepdim=False) -> Tensor");
    return table->callUnboxed<Tensor, const Tensor &, DimnameList, bool>(const_cast<Tensor&>(*this), dim, keepdim);
#endif
}
#endif
inline Tensor Tensor::mm(const Tensor & mat2) const {
#ifdef USE_STATIC_DISPATCH
    switch(tensorTypeIdToBackend(impl::dispatchTypeId(type_set()))) {
        case Backend::CPU:
            return CPUType::mm(const_cast<Tensor&>(*this), mat2);
            break;
        case Backend::SparseCPU:
            return SparseCPUType::mm(const_cast<Tensor&>(*this), mat2);
            break;
        default:
            AT_ERROR("mm not implemented for ", at::toString(type_set()));
    }
#else
    static c10::OperatorHandle op = c10::Dispatcher::singleton().findSchema({"aten::mm", ""}).value();
    return c10::Dispatcher::singleton().callUnboxed<Tensor, const Tensor &, const Tensor &>(
        op, impl::dispatchTypeId(at::detail::multi_dispatch_tensor_type_set(*this, mat2)), const_cast<Tensor&>(*this), mat2);
#endif
}
inline std::tuple<Tensor,Tensor> Tensor::mode(int64_t dim, bool keepdim) const {
#ifdef USE_STATIC_DISPATCH
    return TypeDefault::mode(const_cast<Tensor&>(*this), dim, keepdim);
#else
    static c10::OperatorHandle op = c10::Dispatcher::singleton().findSchema({"aten::mode", ""}).value();
    return c10::Dispatcher::singleton().callUnboxedOnly<std::tuple<Tensor,Tensor>, const Tensor &, int64_t, bool>(
        op, impl::dispatchTypeId(at::detail::multi_dispatch_tensor_type_set(*this)), const_cast<Tensor&>(*this), dim, keepdim);
#endif
}
#ifdef BUILD_NAMEDTENSOR
inline std::tuple<Tensor,Tensor> Tensor::mode(Dimname dim, bool keepdim) const {
#ifdef USE_STATIC_DISPATCH
    return TypeDefault::mode(const_cast<Tensor&>(*this), dim, keepdim);
#else
    static auto table = globalATenDispatch().getOpTable("aten::mode.dimname(Tensor self, Dimname dim, bool keepdim=False) -> (Tensor values, Tensor indices)");
    return table->callUnboxed<std::tuple<Tensor,Tensor>, const Tensor &, Dimname, bool>(const_cast<Tensor&>(*this), dim, keepdim);
#endif
}
#endif
inline Tensor Tensor::mul(const Tensor & other) const {
#ifdef USE_STATIC_DISPATCH
    switch(tensorTypeIdToBackend(impl::dispatchTypeId(type_set()))) {
        case Backend::CPU:
            return CPUType::mul(const_cast<Tensor&>(*this), other);
            break;
        case Backend::SparseCPU:
            return SparseCPUType::mul(const_cast<Tensor&>(*this), other);
            break;
        default:
            AT_ERROR("mul not implemented for ", at::toString(type_set()));
    }
#else
    static c10::OperatorHandle op = c10::Dispatcher::singleton().findSchema({"aten::mul", "Tensor"}).value();
    return c10::Dispatcher::singleton().callUnboxed<Tensor, const Tensor &, const Tensor &>(
        op, impl::dispatchTypeId(at::detail::multi_dispatch_tensor_type_set(*this, other)), const_cast<Tensor&>(*this), other);
#endif
}
inline Tensor & Tensor::mul_(const Tensor & other) const {
#ifdef USE_STATIC_DISPATCH
    switch(tensorTypeIdToBackend(impl::dispatchTypeId(type_set()))) {
        case Backend::CPU:
            return CPUType::mul_(const_cast<Tensor&>(*this), other);
            break;
        case Backend::SparseCPU:
            return SparseCPUType::mul_(const_cast<Tensor&>(*this), other);
            break;
        default:
            AT_ERROR("mul_ not implemented for ", at::toString(type_set()));
    }
#else
    static c10::OperatorHandle op = c10::Dispatcher::singleton().findSchema({"aten::mul_", "Tensor"}).value();
    return c10::Dispatcher::singleton().callUnboxedOnly<Tensor &, Tensor &, const Tensor &>(
        op, impl::dispatchTypeId(at::detail::multi_dispatch_tensor_type_set(*this, other)), const_cast<Tensor&>(*this), other);
#endif
}
inline Tensor Tensor::mul(Scalar other) const {
#ifdef USE_STATIC_DISPATCH
    return TypeDefault::mul(const_cast<Tensor&>(*this), other);
#else
    static c10::OperatorHandle op = c10::Dispatcher::singleton().findSchema({"aten::mul", "Scalar"}).value();
    return c10::Dispatcher::singleton().callUnboxed<Tensor, const Tensor &, Scalar>(
        op, impl::dispatchTypeId(at::detail::multi_dispatch_tensor_type_set(*this)), const_cast<Tensor&>(*this), other);
#endif
}
inline Tensor & Tensor::mul_(Scalar other) const {
#ifdef USE_STATIC_DISPATCH
    return TypeDefault::mul_(const_cast<Tensor&>(*this), other);
#else
    static c10::OperatorHandle op = c10::Dispatcher::singleton().findSchema({"aten::mul_", "Scalar"}).value();
    return c10::Dispatcher::singleton().callUnboxedOnly<Tensor &, Tensor &, Scalar>(
        op, impl::dispatchTypeId(at::detail::multi_dispatch_tensor_type_set(*this)), const_cast<Tensor&>(*this), other);
#endif
}
inline Tensor Tensor::mv(const Tensor & vec) const {
#ifdef USE_STATIC_DISPATCH
    switch(tensorTypeIdToBackend(impl::dispatchTypeId(type_set()))) {
        case Backend::CPU:
            return CPUType::mv(const_cast<Tensor&>(*this), vec);
            break;
        default:
            AT_ERROR("mv not implemented for ", at::toString(type_set()));
    }
#else
    static c10::OperatorHandle op = c10::Dispatcher::singleton().findSchema({"aten::mv", ""}).value();
    return c10::Dispatcher::singleton().callUnboxed<Tensor, const Tensor &, const Tensor &>(
        op, impl::dispatchTypeId(at::detail::multi_dispatch_tensor_type_set(*this, vec)), const_cast<Tensor&>(*this), vec);
#endif
}
inline Tensor Tensor::mvlgamma(int64_t p) const {
#ifdef USE_STATIC_DISPATCH
    return TypeDefault::mvlgamma(const_cast<Tensor&>(*this), p);
#else
    static c10::OperatorHandle op = c10::Dispatcher::singleton().findSchema({"aten::mvlgamma", ""}).value();
    return c10::Dispatcher::singleton().callUnboxed<Tensor, const Tensor &, int64_t>(
        op, impl::dispatchTypeId(at::detail::multi_dispatch_tensor_type_set(*this)), const_cast<Tensor&>(*this), p);
#endif
}
inline Tensor & Tensor::mvlgamma_(int64_t p) const {
#ifdef USE_STATIC_DISPATCH
    return TypeDefault::mvlgamma_(const_cast<Tensor&>(*this), p);
#else
    static c10::OperatorHandle op = c10::Dispatcher::singleton().findSchema({"aten::mvlgamma_", ""}).value();
    return c10::Dispatcher::singleton().callUnboxedOnly<Tensor &, Tensor &, int64_t>(
        op, impl::dispatchTypeId(at::detail::multi_dispatch_tensor_type_set(*this)), const_cast<Tensor&>(*this), p);
#endif
}
inline Tensor Tensor::narrow_copy(int64_t dim, int64_t start, int64_t length) const {
#ifdef USE_STATIC_DISPATCH
    switch(tensorTypeIdToBackend(impl::dispatchTypeId(type_set()))) {
        case Backend::CPU:
            return CPUType::narrow_copy(const_cast<Tensor&>(*this), dim, start, length);
            break;
        case Backend::SparseCPU:
            return SparseCPUType::narrow_copy(const_cast<Tensor&>(*this), dim, start, length);
            break;
        default:
            AT_ERROR("narrow_copy not implemented for ", at::toString(type_set()));
    }
#else
    static c10::OperatorHandle op = c10::Dispatcher::singleton().findSchema({"aten::narrow_copy", ""}).value();
    return c10::Dispatcher::singleton().callUnboxed<Tensor, const Tensor &, int64_t, int64_t, int64_t>(
        op, impl::dispatchTypeId(at::detail::multi_dispatch_tensor_type_set(*this)), const_cast<Tensor&>(*this), dim, start, length);
#endif
}
inline Tensor Tensor::narrow(int64_t dim, int64_t start, int64_t length) const {
#ifdef USE_STATIC_DISPATCH
    return TypeDefault::narrow(const_cast<Tensor&>(*this), dim, start, length);
#else
    static c10::OperatorHandle op = c10::Dispatcher::singleton().findSchema({"aten::narrow", ""}).value();
    return c10::Dispatcher::singleton().callUnboxedOnly<Tensor, const Tensor &, int64_t, int64_t, int64_t>(
        op, impl::dispatchTypeId(at::detail::multi_dispatch_tensor_type_set(*this)), const_cast<Tensor&>(*this), dim, start, length);
#endif
}
inline Tensor Tensor::permute(IntArrayRef dims) const {
#ifdef USE_STATIC_DISPATCH
    return TypeDefault::permute(const_cast<Tensor&>(*this), dims);
#else
    static c10::OperatorHandle op = c10::Dispatcher::singleton().findSchema({"aten::permute", ""}).value();
    return c10::Dispatcher::singleton().callUnboxedOnly<Tensor, const Tensor &, IntArrayRef>(
        op, impl::dispatchTypeId(at::detail::multi_dispatch_tensor_type_set(*this)), const_cast<Tensor&>(*this), dims);
#endif
}
inline Tensor Tensor::numpy_T() const {
#ifdef USE_STATIC_DISPATCH
    return TypeDefault::numpy_T(const_cast<Tensor&>(*this));
#else
    static c10::OperatorHandle op = c10::Dispatcher::singleton().findSchema({"aten::numpy_T", ""}).value();
    return c10::Dispatcher::singleton().callUnboxedOnly<Tensor, const Tensor &>(
        op, impl::dispatchTypeId(at::detail::multi_dispatch_tensor_type_set(*this)), const_cast<Tensor&>(*this));
#endif
}
inline bool Tensor::is_pinned() const {
#ifdef USE_STATIC_DISPATCH
    return TypeDefault::is_pinned(const_cast<Tensor&>(*this));
#else
    static c10::OperatorHandle op = c10::Dispatcher::singleton().findSchema({"aten::is_pinned", ""}).value();
    return c10::Dispatcher::singleton().callUnboxed<bool, const Tensor &>(
        op, impl::dispatchTypeId(at::detail::multi_dispatch_tensor_type_set(*this)), const_cast<Tensor&>(*this));
#endif
}
inline Tensor Tensor::pin_memory() const {
#ifdef USE_STATIC_DISPATCH
    return TypeDefault::pin_memory(const_cast<Tensor&>(*this));
#else
    static c10::OperatorHandle op = c10::Dispatcher::singleton().findSchema({"aten::pin_memory", ""}).value();
    return c10::Dispatcher::singleton().callUnboxed<Tensor, const Tensor &>(
        op, impl::dispatchTypeId(at::detail::multi_dispatch_tensor_type_set(*this)), const_cast<Tensor&>(*this));
#endif
}
inline Tensor Tensor::pinverse(double rcond) const {
#ifdef USE_STATIC_DISPATCH
    return TypeDefault::pinverse(const_cast<Tensor&>(*this), rcond);
#else
    static c10::OperatorHandle op = c10::Dispatcher::singleton().findSchema({"aten::pinverse", ""}).value();
    return c10::Dispatcher::singleton().callUnboxed<Tensor, const Tensor &, double>(
        op, impl::dispatchTypeId(at::detail::multi_dispatch_tensor_type_set(*this)), const_cast<Tensor&>(*this), rcond);
#endif
}
inline Tensor Tensor::reciprocal() const {
#ifdef USE_STATIC_DISPATCH
    return TypeDefault::reciprocal(const_cast<Tensor&>(*this));
#else
    static c10::OperatorHandle op = c10::Dispatcher::singleton().findSchema({"aten::reciprocal", ""}).value();
    return c10::Dispatcher::singleton().callUnboxed<Tensor, const Tensor &>(
        op, impl::dispatchTypeId(at::detail::multi_dispatch_tensor_type_set(*this)), const_cast<Tensor&>(*this));
#endif
}
inline Tensor & Tensor::reciprocal_() const {
#ifdef USE_STATIC_DISPATCH
    switch(tensorTypeIdToBackend(impl::dispatchTypeId(type_set()))) {
        case Backend::CPU:
            return CPUType::reciprocal_(const_cast<Tensor&>(*this));
            break;
        default:
            AT_ERROR("reciprocal_ not implemented for ", at::toString(type_set()));
    }
#else
    static c10::OperatorHandle op = c10::Dispatcher::singleton().findSchema({"aten::reciprocal_", ""}).value();
    return c10::Dispatcher::singleton().callUnboxedOnly<Tensor &, Tensor &>(
        op, impl::dispatchTypeId(at::detail::multi_dispatch_tensor_type_set(*this)), const_cast<Tensor&>(*this));
#endif
}
inline Tensor Tensor::neg() const {
#ifdef USE_STATIC_DISPATCH
    return TypeDefault::neg(const_cast<Tensor&>(*this));
#else
    static c10::OperatorHandle op = c10::Dispatcher::singleton().findSchema({"aten::neg", ""}).value();
    return c10::Dispatcher::singleton().callUnboxed<Tensor, const Tensor &>(
        op, impl::dispatchTypeId(at::detail::multi_dispatch_tensor_type_set(*this)), const_cast<Tensor&>(*this));
#endif
}
inline Tensor & Tensor::neg_() const {
#ifdef USE_STATIC_DISPATCH
    return TypeDefault::neg_(const_cast<Tensor&>(*this));
#else
    static c10::OperatorHandle op = c10::Dispatcher::singleton().findSchema({"aten::neg_", ""}).value();
    return c10::Dispatcher::singleton().callUnboxedOnly<Tensor &, Tensor &>(
        op, impl::dispatchTypeId(at::detail::multi_dispatch_tensor_type_set(*this)), const_cast<Tensor&>(*this));
#endif
}
inline Tensor Tensor::repeat(IntArrayRef repeats) const {
#ifdef USE_STATIC_DISPATCH
    return TypeDefault::repeat(const_cast<Tensor&>(*this), repeats);
#else
    static c10::OperatorHandle op = c10::Dispatcher::singleton().findSchema({"aten::repeat", ""}).value();
    return c10::Dispatcher::singleton().callUnboxedOnly<Tensor, const Tensor &, IntArrayRef>(
        op, impl::dispatchTypeId(at::detail::multi_dispatch_tensor_type_set(*this)), const_cast<Tensor&>(*this), repeats);
#endif
}
inline Tensor Tensor::repeat_interleave(const Tensor & repeats, c10::optional<int64_t> dim) const {
#ifdef USE_STATIC_DISPATCH
    return TypeDefault::repeat_interleave(const_cast<Tensor&>(*this), repeats, dim);
#else
    static c10::OperatorHandle op = c10::Dispatcher::singleton().findSchema({"aten::repeat_interleave", "self_Tensor"}).value();
    return c10::Dispatcher::singleton().callUnboxed<Tensor, const Tensor &, const Tensor &, c10::optional<int64_t>>(
        op, impl::dispatchTypeId(at::detail::multi_dispatch_tensor_type_set(*this, repeats)), const_cast<Tensor&>(*this), repeats, dim);
#endif
}
inline Tensor Tensor::repeat_interleave(int64_t repeats, c10::optional<int64_t> dim) const {
#ifdef USE_STATIC_DISPATCH
    return TypeDefault::repeat_interleave(const_cast<Tensor&>(*this), repeats, dim);
#else
    static c10::OperatorHandle op = c10::Dispatcher::singleton().findSchema({"aten::repeat_interleave", "self_int"}).value();
    return c10::Dispatcher::singleton().callUnboxed<Tensor, const Tensor &, int64_t, c10::optional<int64_t>>(
        op, impl::dispatchTypeId(at::detail::multi_dispatch_tensor_type_set(*this)), const_cast<Tensor&>(*this), repeats, dim);
#endif
}
inline Tensor Tensor::reshape(IntArrayRef shape) const {
#ifdef USE_STATIC_DISPATCH
    return TypeDefault::reshape(const_cast<Tensor&>(*this), shape);
#else
    static c10::OperatorHandle op = c10::Dispatcher::singleton().findSchema({"aten::reshape", ""}).value();
    return c10::Dispatcher::singleton().callUnboxedOnly<Tensor, const Tensor &, IntArrayRef>(
        op, impl::dispatchTypeId(at::detail::multi_dispatch_tensor_type_set(*this)), const_cast<Tensor&>(*this), shape);
#endif
}
inline Tensor Tensor::reshape_as(const Tensor & other) const {
#ifdef USE_STATIC_DISPATCH
    return TypeDefault::reshape_as(const_cast<Tensor&>(*this), other);
#else
    static c10::OperatorHandle op = c10::Dispatcher::singleton().findSchema({"aten::reshape_as", ""}).value();
    return c10::Dispatcher::singleton().callUnboxed<Tensor, const Tensor &, const Tensor &>(
        op, impl::dispatchTypeId(at::detail::multi_dispatch_tensor_type_set(*this, other)), const_cast<Tensor&>(*this), other);
#endif
}
inline Tensor Tensor::round() const {
#ifdef USE_STATIC_DISPATCH
    return TypeDefault::round(const_cast<Tensor&>(*this));
#else
    static c10::OperatorHandle op = c10::Dispatcher::singleton().findSchema({"aten::round", ""}).value();
    return c10::Dispatcher::singleton().callUnboxed<Tensor, const Tensor &>(
        op, impl::dispatchTypeId(at::detail::multi_dispatch_tensor_type_set(*this)), const_cast<Tensor&>(*this));
#endif
}
inline Tensor & Tensor::round_() const {
#ifdef USE_STATIC_DISPATCH
    return TypeDefault::round_(const_cast<Tensor&>(*this));
#else
    static c10::OperatorHandle op = c10::Dispatcher::singleton().findSchema({"aten::round_", ""}).value();
    return c10::Dispatcher::singleton().callUnboxedOnly<Tensor &, Tensor &>(
        op, impl::dispatchTypeId(at::detail::multi_dispatch_tensor_type_set(*this)), const_cast<Tensor&>(*this));
#endif
}
inline Tensor Tensor::relu() const {
#ifdef USE_STATIC_DISPATCH
    switch(tensorTypeIdToBackend(impl::dispatchTypeId(type_set()))) {
        case Backend::CPU:
            return CPUType::relu(const_cast<Tensor&>(*this));
            break;
        case Backend::QuantizedCPU:
            return QuantizedCPUType::relu(const_cast<Tensor&>(*this));
            break;
        default:
            AT_ERROR("relu not implemented for ", at::toString(type_set()));
    }
#else
    static c10::OperatorHandle op = c10::Dispatcher::singleton().findSchema({"aten::relu", ""}).value();
    return c10::Dispatcher::singleton().callUnboxed<Tensor, const Tensor &>(
        op, impl::dispatchTypeId(at::detail::multi_dispatch_tensor_type_set(*this)), const_cast<Tensor&>(*this));
#endif
}
inline Tensor & Tensor::relu_() const {
#ifdef USE_STATIC_DISPATCH
    switch(tensorTypeIdToBackend(impl::dispatchTypeId(type_set()))) {
        case Backend::CPU:
            return CPUType::relu_(const_cast<Tensor&>(*this));
            break;
        case Backend::QuantizedCPU:
            return QuantizedCPUType::relu_(const_cast<Tensor&>(*this));
            break;
        default:
            AT_ERROR("relu_ not implemented for ", at::toString(type_set()));
    }
#else
    static c10::OperatorHandle op = c10::Dispatcher::singleton().findSchema({"aten::relu_", ""}).value();
    return c10::Dispatcher::singleton().callUnboxedOnly<Tensor &, Tensor &>(
        op, impl::dispatchTypeId(at::detail::multi_dispatch_tensor_type_set(*this)), const_cast<Tensor&>(*this));
#endif
}
inline Tensor Tensor::prelu(const Tensor & weight) const {
#ifdef USE_STATIC_DISPATCH
    switch(tensorTypeIdToBackend(impl::dispatchTypeId(type_set()))) {
        case Backend::CPU:
            return CPUType::prelu(const_cast<Tensor&>(*this), weight);
            break;
        default:
            AT_ERROR("prelu not implemented for ", at::toString(type_set()));
    }
#else
    static c10::OperatorHandle op = c10::Dispatcher::singleton().findSchema({"aten::prelu", ""}).value();
    return c10::Dispatcher::singleton().callUnboxed<Tensor, const Tensor &, const Tensor &>(
        op, impl::dispatchTypeId(at::detail::multi_dispatch_tensor_type_set(*this, weight)), const_cast<Tensor&>(*this), weight);
#endif
}
inline std::tuple<Tensor,Tensor> Tensor::prelu_backward(const Tensor & grad_output, const Tensor & weight) const {
#ifdef USE_STATIC_DISPATCH
    switch(tensorTypeIdToBackend(impl::dispatchTypeId(type_set()))) {
        case Backend::CPU:
            return CPUType::prelu_backward(grad_output, const_cast<Tensor&>(*this), weight);
            break;
        default:
            AT_ERROR("prelu_backward not implemented for ", at::toString(type_set()));
    }
#else
    static c10::OperatorHandle op = c10::Dispatcher::singleton().findSchema({"aten::prelu_backward", ""}).value();
    return c10::Dispatcher::singleton().callUnboxedOnly<std::tuple<Tensor,Tensor>, const Tensor &, const Tensor &, const Tensor &>(
        op, impl::dispatchTypeId(at::detail::multi_dispatch_tensor_type_set(grad_output, *this, weight)), grad_output, const_cast<Tensor&>(*this), weight);
#endif
}
inline Tensor Tensor::hardshrink(Scalar lambd) const {
#ifdef USE_STATIC_DISPATCH
    switch(tensorTypeIdToBackend(impl::dispatchTypeId(type_set()))) {
        case Backend::CPU:
            return CPUType::hardshrink(const_cast<Tensor&>(*this), lambd);
            break;
        default:
            AT_ERROR("hardshrink not implemented for ", at::toString(type_set()));
    }
#else
    static c10::OperatorHandle op = c10::Dispatcher::singleton().findSchema({"aten::hardshrink", ""}).value();
    return c10::Dispatcher::singleton().callUnboxed<Tensor, const Tensor &, Scalar>(
        op, impl::dispatchTypeId(at::detail::multi_dispatch_tensor_type_set(*this)), const_cast<Tensor&>(*this), lambd);
#endif
}
inline Tensor Tensor::hardshrink_backward(const Tensor & grad_out, Scalar lambd) const {
#ifdef USE_STATIC_DISPATCH
    switch(tensorTypeIdToBackend(impl::dispatchTypeId(type_set()))) {
        case Backend::CPU:
            return CPUType::hardshrink_backward(grad_out, const_cast<Tensor&>(*this), lambd);
            break;
        default:
            AT_ERROR("hardshrink_backward not implemented for ", at::toString(type_set()));
    }
#else
    static c10::OperatorHandle op = c10::Dispatcher::singleton().findSchema({"aten::hardshrink_backward", ""}).value();
    return c10::Dispatcher::singleton().callUnboxed<Tensor, const Tensor &, const Tensor &, Scalar>(
        op, impl::dispatchTypeId(at::detail::multi_dispatch_tensor_type_set(grad_out, *this)), grad_out, const_cast<Tensor&>(*this), lambd);
#endif
}
inline Tensor Tensor::rsqrt() const {
#ifdef USE_STATIC_DISPATCH
    return TypeDefault::rsqrt(const_cast<Tensor&>(*this));
#else
    static c10::OperatorHandle op = c10::Dispatcher::singleton().findSchema({"aten::rsqrt", ""}).value();
    return c10::Dispatcher::singleton().callUnboxed<Tensor, const Tensor &>(
        op, impl::dispatchTypeId(at::detail::multi_dispatch_tensor_type_set(*this)), const_cast<Tensor&>(*this));
#endif
}
inline Tensor & Tensor::rsqrt_() const {
#ifdef USE_STATIC_DISPATCH
    return TypeDefault::rsqrt_(const_cast<Tensor&>(*this));
#else
    static c10::OperatorHandle op = c10::Dispatcher::singleton().findSchema({"aten::rsqrt_", ""}).value();
    return c10::Dispatcher::singleton().callUnboxedOnly<Tensor &, Tensor &>(
        op, impl::dispatchTypeId(at::detail::multi_dispatch_tensor_type_set(*this)), const_cast<Tensor&>(*this));
#endif
}
#ifdef BUILD_NAMEDTENSOR
inline Tensor Tensor::select(Dimname dim, int64_t index) const {
#ifdef USE_STATIC_DISPATCH
    return TypeDefault::select(const_cast<Tensor&>(*this), dim, index);
#else
    static auto table = globalATenDispatch().getOpTable("aten::select.Dimname(Tensor(a) self, Dimname dim, int index) -> Tensor(a)");
    return table->callUnboxed<Tensor, const Tensor &, Dimname, int64_t>(const_cast<Tensor&>(*this), dim, index);
#endif
}
#endif
inline Tensor Tensor::select(int64_t dim, int64_t index) const {
#ifdef USE_STATIC_DISPATCH
    return TypeDefault::select(const_cast<Tensor&>(*this), dim, index);
#else
    static c10::OperatorHandle op = c10::Dispatcher::singleton().findSchema({"aten::select", "int"}).value();
    return c10::Dispatcher::singleton().callUnboxedOnly<Tensor, const Tensor &, int64_t, int64_t>(
        op, impl::dispatchTypeId(at::detail::multi_dispatch_tensor_type_set(*this)), const_cast<Tensor&>(*this), dim, index);
#endif
}
inline Tensor Tensor::sigmoid() const {
#ifdef USE_STATIC_DISPATCH
    switch(tensorTypeIdToBackend(impl::dispatchTypeId(type_set()))) {
        case Backend::CPU:
            return CPUType::sigmoid(const_cast<Tensor&>(*this));
            break;
        default:
            AT_ERROR("sigmoid not implemented for ", at::toString(type_set()));
    }
#else
    static c10::OperatorHandle op = c10::Dispatcher::singleton().findSchema({"aten::sigmoid", ""}).value();
    return c10::Dispatcher::singleton().callUnboxed<Tensor, const Tensor &>(
        op, impl::dispatchTypeId(at::detail::multi_dispatch_tensor_type_set(*this)), const_cast<Tensor&>(*this));
#endif
}
inline Tensor & Tensor::sigmoid_() const {
#ifdef USE_STATIC_DISPATCH
    switch(tensorTypeIdToBackend(impl::dispatchTypeId(type_set()))) {
        case Backend::CPU:
            return CPUType::sigmoid_(const_cast<Tensor&>(*this));
            break;
        default:
            AT_ERROR("sigmoid_ not implemented for ", at::toString(type_set()));
    }
#else
    static c10::OperatorHandle op = c10::Dispatcher::singleton().findSchema({"aten::sigmoid_", ""}).value();
    return c10::Dispatcher::singleton().callUnboxedOnly<Tensor &, Tensor &>(
        op, impl::dispatchTypeId(at::detail::multi_dispatch_tensor_type_set(*this)), const_cast<Tensor&>(*this));
#endif
}
inline Tensor Tensor::sin() const {
#ifdef USE_STATIC_DISPATCH
    return TypeDefault::sin(const_cast<Tensor&>(*this));
#else
    static c10::OperatorHandle op = c10::Dispatcher::singleton().findSchema({"aten::sin", ""}).value();
    return c10::Dispatcher::singleton().callUnboxed<Tensor, const Tensor &>(
        op, impl::dispatchTypeId(at::detail::multi_dispatch_tensor_type_set(*this)), const_cast<Tensor&>(*this));
#endif
}
inline Tensor & Tensor::sin_() const {
#ifdef USE_STATIC_DISPATCH
    switch(tensorTypeIdToBackend(impl::dispatchTypeId(type_set()))) {
        case Backend::CPU:
            return CPUType::sin_(const_cast<Tensor&>(*this));
            break;
        default:
            AT_ERROR("sin_ not implemented for ", at::toString(type_set()));
    }
#else
    static c10::OperatorHandle op = c10::Dispatcher::singleton().findSchema({"aten::sin_", ""}).value();
    return c10::Dispatcher::singleton().callUnboxedOnly<Tensor &, Tensor &>(
        op, impl::dispatchTypeId(at::detail::multi_dispatch_tensor_type_set(*this)), const_cast<Tensor&>(*this));
#endif
}
inline Tensor Tensor::sinh() const {
#ifdef USE_STATIC_DISPATCH
    return TypeDefault::sinh(const_cast<Tensor&>(*this));
#else
    static c10::OperatorHandle op = c10::Dispatcher::singleton().findSchema({"aten::sinh", ""}).value();
    return c10::Dispatcher::singleton().callUnboxed<Tensor, const Tensor &>(
        op, impl::dispatchTypeId(at::detail::multi_dispatch_tensor_type_set(*this)), const_cast<Tensor&>(*this));
#endif
}
inline Tensor & Tensor::sinh_() const {
#ifdef USE_STATIC_DISPATCH
    switch(tensorTypeIdToBackend(impl::dispatchTypeId(type_set()))) {
        case Backend::CPU:
            return CPUType::sinh_(const_cast<Tensor&>(*this));
            break;
        default:
            AT_ERROR("sinh_ not implemented for ", at::toString(type_set()));
    }
#else
    static c10::OperatorHandle op = c10::Dispatcher::singleton().findSchema({"aten::sinh_", ""}).value();
    return c10::Dispatcher::singleton().callUnboxedOnly<Tensor &, Tensor &>(
        op, impl::dispatchTypeId(at::detail::multi_dispatch_tensor_type_set(*this)), const_cast<Tensor&>(*this));
#endif
}
inline Tensor Tensor::detach() const {
#ifdef USE_STATIC_DISPATCH
    return TypeDefault::detach(const_cast<Tensor&>(*this));
#else
    static c10::OperatorHandle op = c10::Dispatcher::singleton().findSchema({"aten::detach", ""}).value();
    return c10::Dispatcher::singleton().callUnboxed<Tensor, const Tensor &>(
        op, impl::dispatchTypeId(at::detail::multi_dispatch_tensor_type_set(*this)), const_cast<Tensor&>(*this));
#endif
}
inline Tensor & Tensor::detach_() const {
#ifdef USE_STATIC_DISPATCH
    return TypeDefault::detach_(const_cast<Tensor&>(*this));
#else
    static c10::OperatorHandle op = c10::Dispatcher::singleton().findSchema({"aten::detach_", ""}).value();
    return c10::Dispatcher::singleton().callUnboxedOnly<Tensor &, Tensor &>(
        op, impl::dispatchTypeId(at::detail::multi_dispatch_tensor_type_set(*this)), const_cast<Tensor&>(*this));
#endif
}
inline int64_t Tensor::size(int64_t dim) const {
#ifdef USE_STATIC_DISPATCH
    return TypeDefault::size(const_cast<Tensor&>(*this), dim);
#else
    static c10::OperatorHandle op = c10::Dispatcher::singleton().findSchema({"aten::size", "int"}).value();
    return c10::Dispatcher::singleton().callUnboxed<int64_t, const Tensor &, int64_t>(
        op, impl::dispatchTypeId(at::detail::multi_dispatch_tensor_type_set(*this)), const_cast<Tensor&>(*this), dim);
#endif
}
#ifdef BUILD_NAMEDTENSOR
inline int64_t Tensor::size(Dimname dim) const {
#ifdef USE_STATIC_DISPATCH
    return TypeDefault::size(const_cast<Tensor&>(*this), dim);
#else
    static auto table = globalATenDispatch().getOpTable("aten::size.Dimname(Tensor self, Dimname dim) -> int");
    return table->callUnboxed<int64_t, const Tensor &, Dimname>(const_cast<Tensor&>(*this), dim);
#endif
}
#endif
inline Tensor Tensor::slice(int64_t dim, int64_t start, int64_t end, int64_t step) const {
#ifdef USE_STATIC_DISPATCH
    return TypeDefault::slice(const_cast<Tensor&>(*this), dim, start, end, step);
#else
    static c10::OperatorHandle op = c10::Dispatcher::singleton().findSchema({"aten::slice", "Tensor"}).value();
    return c10::Dispatcher::singleton().callUnboxedOnly<Tensor, const Tensor &, int64_t, int64_t, int64_t, int64_t>(
        op, impl::dispatchTypeId(at::detail::multi_dispatch_tensor_type_set(*this)), const_cast<Tensor&>(*this), dim, start, end, step);
#endif
}
inline std::tuple<Tensor,Tensor> Tensor::slogdet() const {
#ifdef USE_STATIC_DISPATCH
    return TypeDefault::slogdet(const_cast<Tensor&>(*this));
#else
    static c10::OperatorHandle op = c10::Dispatcher::singleton().findSchema({"aten::slogdet", ""}).value();
    return c10::Dispatcher::singleton().callUnboxedOnly<std::tuple<Tensor,Tensor>, const Tensor &>(
        op, impl::dispatchTypeId(at::detail::multi_dispatch_tensor_type_set(*this)), const_cast<Tensor&>(*this));
#endif
}
inline Tensor Tensor::smm(const Tensor & mat2) const {
#ifdef USE_STATIC_DISPATCH
    return TypeDefault::smm(const_cast<Tensor&>(*this), mat2);
#else
    static c10::OperatorHandle op = c10::Dispatcher::singleton().findSchema({"aten::smm", ""}).value();
    return c10::Dispatcher::singleton().callUnboxed<Tensor, const Tensor &, const Tensor &>(
        op, impl::dispatchTypeId(at::detail::multi_dispatch_tensor_type_set(*this, mat2)), const_cast<Tensor&>(*this), mat2);
#endif
}
inline Tensor Tensor::softmax(int64_t dim, c10::optional<ScalarType> dtype) const {
#ifdef USE_STATIC_DISPATCH
    return TypeDefault::softmax(const_cast<Tensor&>(*this), dim, dtype);
#else
    static auto table = globalATenDispatch().getOpTable("aten::softmax(Tensor self, int dim, ScalarType? dtype=None) -> Tensor");
    return table->callUnboxed<Tensor, const Tensor &, int64_t, c10::optional<ScalarType>>(const_cast<Tensor&>(*this), dim, dtype);
#endif
}
#ifdef BUILD_NAMEDTENSOR
inline Tensor Tensor::softmax(Dimname dim, c10::optional<ScalarType> dtype) const {
#ifdef USE_STATIC_DISPATCH
    return TypeDefault::softmax(const_cast<Tensor&>(*this), dim, dtype);
#else
    static auto table = globalATenDispatch().getOpTable("aten::softmax(Tensor self, Dimname dim, *, ScalarType? dtype=None) -> Tensor");
    return table->callUnboxed<Tensor, const Tensor &, Dimname, c10::optional<ScalarType>>(const_cast<Tensor&>(*this), dim, dtype);
#endif
}
#endif
inline std::vector<Tensor> Tensor::split(int64_t split_size, int64_t dim) const {
#ifdef USE_STATIC_DISPATCH
    return TypeDefault::split(const_cast<Tensor&>(*this), split_size, dim);
#else
    static c10::OperatorHandle op = c10::Dispatcher::singleton().findSchema({"aten::split", "Tensor"}).value();
    return c10::Dispatcher::singleton().callUnboxedOnly<std::vector<Tensor>, const Tensor &, int64_t, int64_t>(
        op, impl::dispatchTypeId(at::detail::multi_dispatch_tensor_type_set(*this)), const_cast<Tensor&>(*this), split_size, dim);
#endif
}
inline std::vector<Tensor> Tensor::split_with_sizes(IntArrayRef split_sizes, int64_t dim) const {
#ifdef USE_STATIC_DISPATCH
    return TypeDefault::split_with_sizes(const_cast<Tensor&>(*this), split_sizes, dim);
#else
    static c10::OperatorHandle op = c10::Dispatcher::singleton().findSchema({"aten::split_with_sizes", ""}).value();
    return c10::Dispatcher::singleton().callUnboxedOnly<std::vector<Tensor>, const Tensor &, IntArrayRef, int64_t>(
        op, impl::dispatchTypeId(at::detail::multi_dispatch_tensor_type_set(*this)), const_cast<Tensor&>(*this), split_sizes, dim);
#endif
}
inline Tensor Tensor::squeeze() const {
#ifdef USE_STATIC_DISPATCH
    return TypeDefault::squeeze(const_cast<Tensor&>(*this));
#else
    static c10::OperatorHandle op = c10::Dispatcher::singleton().findSchema({"aten::squeeze", ""}).value();
    return c10::Dispatcher::singleton().callUnboxedOnly<Tensor, const Tensor &>(
        op, impl::dispatchTypeId(at::detail::multi_dispatch_tensor_type_set(*this)), const_cast<Tensor&>(*this));
#endif
}
inline Tensor Tensor::squeeze(int64_t dim) const {
#ifdef USE_STATIC_DISPATCH
    return TypeDefault::squeeze(const_cast<Tensor&>(*this), dim);
#else
    static c10::OperatorHandle op = c10::Dispatcher::singleton().findSchema({"aten::squeeze", "dim"}).value();
    return c10::Dispatcher::singleton().callUnboxedOnly<Tensor, const Tensor &, int64_t>(
        op, impl::dispatchTypeId(at::detail::multi_dispatch_tensor_type_set(*this)), const_cast<Tensor&>(*this), dim);
#endif
}
#ifdef BUILD_NAMEDTENSOR
inline Tensor Tensor::squeeze(Dimname dim) const {
#ifdef USE_STATIC_DISPATCH
    return TypeDefault::squeeze(const_cast<Tensor&>(*this), dim);
#else
    static auto table = globalATenDispatch().getOpTable("aten::squeeze.dimname(Tensor(a) self, Dimname dim) -> Tensor(a)");
    return table->callUnboxed<Tensor, const Tensor &, Dimname>(const_cast<Tensor&>(*this), dim);
#endif
}
#endif
inline Tensor & Tensor::squeeze_() const {
#ifdef USE_STATIC_DISPATCH
    return TypeDefault::squeeze_(const_cast<Tensor&>(*this));
#else
    static c10::OperatorHandle op = c10::Dispatcher::singleton().findSchema({"aten::squeeze_", ""}).value();
    return c10::Dispatcher::singleton().callUnboxedOnly<Tensor &, Tensor &>(
        op, impl::dispatchTypeId(at::detail::multi_dispatch_tensor_type_set(*this)), const_cast<Tensor&>(*this));
#endif
}
inline Tensor & Tensor::squeeze_(int64_t dim) const {
#ifdef USE_STATIC_DISPATCH
    return TypeDefault::squeeze_(const_cast<Tensor&>(*this), dim);
#else
    static c10::OperatorHandle op = c10::Dispatcher::singleton().findSchema({"aten::squeeze_", "dim"}).value();
    return c10::Dispatcher::singleton().callUnboxedOnly<Tensor &, Tensor &, int64_t>(
        op, impl::dispatchTypeId(at::detail::multi_dispatch_tensor_type_set(*this)), const_cast<Tensor&>(*this), dim);
#endif
}
#ifdef BUILD_NAMEDTENSOR
inline Tensor & Tensor::squeeze_(Dimname dim) const {
#ifdef USE_STATIC_DISPATCH
    return TypeDefault::squeeze_(const_cast<Tensor&>(*this), dim);
#else
    static auto table = globalATenDispatch().getOpTable("aten::squeeze_.dimname(Tensor(a!) self, Dimname dim) -> Tensor(a!)");
    return table->callUnboxed<Tensor &, Tensor &, Dimname>(const_cast<Tensor&>(*this), dim);
#endif
}
#endif
inline Tensor Tensor::sspaddmm(const Tensor & mat1, const Tensor & mat2, Scalar beta, Scalar alpha) const {
#ifdef USE_STATIC_DISPATCH
    return TypeDefault::sspaddmm(const_cast<Tensor&>(*this), mat1, mat2, beta, alpha);
#else
    static c10::OperatorHandle op = c10::Dispatcher::singleton().findSchema({"aten::sspaddmm", ""}).value();
    return c10::Dispatcher::singleton().callUnboxed<Tensor, const Tensor &, const Tensor &, const Tensor &, Scalar, Scalar>(
        op, impl::dispatchTypeId(at::detail::multi_dispatch_tensor_type_set(*this, mat1, mat2)), const_cast<Tensor&>(*this), mat1, mat2, beta, alpha);
#endif
}
inline Tensor Tensor::stft(int64_t n_fft, c10::optional<int64_t> hop_length, c10::optional<int64_t> win_length, const Tensor & window, bool normalized, bool onesided) const {
#ifdef USE_STATIC_DISPATCH
    return TypeDefault::stft(const_cast<Tensor&>(*this), n_fft, hop_length, win_length, window, normalized, onesided);
#else
    static auto table = globalATenDispatch().getOpTable("aten::stft(Tensor self, int n_fft, int? hop_length=None, int? win_length=None, Tensor? window=None, bool normalized=False, bool onesided=True) -> Tensor");
    return table->callUnboxed<Tensor, const Tensor &, int64_t, c10::optional<int64_t>, c10::optional<int64_t>, const Tensor &, bool, bool>(const_cast<Tensor&>(*this), n_fft, hop_length, win_length, window, normalized, onesided);
#endif
}
inline int64_t Tensor::stride(int64_t dim) const {
#ifdef USE_STATIC_DISPATCH
    return TypeDefault::stride(const_cast<Tensor&>(*this), dim);
#else
    static c10::OperatorHandle op = c10::Dispatcher::singleton().findSchema({"aten::stride", "int"}).value();
    return c10::Dispatcher::singleton().callUnboxed<int64_t, const Tensor &, int64_t>(
        op, impl::dispatchTypeId(at::detail::multi_dispatch_tensor_type_set(*this)), const_cast<Tensor&>(*this), dim);
#endif
}
#ifdef BUILD_NAMEDTENSOR
inline int64_t Tensor::stride(Dimname dim) const {
#ifdef USE_STATIC_DISPATCH
    return TypeDefault::stride(const_cast<Tensor&>(*this), dim);
#else
    static auto table = globalATenDispatch().getOpTable("aten::stride.Dimname(Tensor self, Dimname dim) -> int");
    return table->callUnboxed<int64_t, const Tensor &, Dimname>(const_cast<Tensor&>(*this), dim);
#endif
}
#endif
inline Tensor Tensor::sum(c10::optional<ScalarType> dtype) const {
#ifdef USE_STATIC_DISPATCH
    return TypeDefault::sum(const_cast<Tensor&>(*this), dtype);
#else
    static auto table = globalATenDispatch().getOpTable("aten::sum(Tensor self, *, ScalarType? dtype=None) -> Tensor");
    return table->callUnboxed<Tensor, const Tensor &, c10::optional<ScalarType>>(const_cast<Tensor&>(*this), dtype);
#endif
}
inline Tensor Tensor::sum(IntArrayRef dim, bool keepdim, c10::optional<ScalarType> dtype) const {
#ifdef USE_STATIC_DISPATCH
    return TypeDefault::sum(const_cast<Tensor&>(*this), dim, keepdim, dtype);
#else
    static auto table = globalATenDispatch().getOpTable("aten::sum.dim_IntList(Tensor self, int[1] dim, bool keepdim=False, *, ScalarType? dtype=None) -> Tensor");
    return table->callUnboxed<Tensor, const Tensor &, IntArrayRef, bool, c10::optional<ScalarType>>(const_cast<Tensor&>(*this), dim, keepdim, dtype);
#endif
}
#ifdef BUILD_NAMEDTENSOR
inline Tensor Tensor::sum(DimnameList dim, bool keepdim, c10::optional<ScalarType> dtype) const {
#ifdef USE_STATIC_DISPATCH
    return TypeDefault::sum(const_cast<Tensor&>(*this), dim, keepdim, dtype);
#else
    static auto table = globalATenDispatch().getOpTable("aten::sum.dim_DimnameList(Tensor self, Dimname[1] dim, bool keepdim=False, *, ScalarType? dtype=None) -> Tensor");
    return table->callUnboxed<Tensor, const Tensor &, DimnameList, bool, c10::optional<ScalarType>>(const_cast<Tensor&>(*this), dim, keepdim, dtype);
#endif
}
#endif
inline Tensor Tensor::sum_to_size(IntArrayRef size) const {
#ifdef USE_STATIC_DISPATCH
    return TypeDefault::sum_to_size(const_cast<Tensor&>(*this), size);
#else
    static c10::OperatorHandle op = c10::Dispatcher::singleton().findSchema({"aten::sum_to_size", ""}).value();
    return c10::Dispatcher::singleton().callUnboxedOnly<Tensor, const Tensor &, IntArrayRef>(
        op, impl::dispatchTypeId(at::detail::multi_dispatch_tensor_type_set(*this)), const_cast<Tensor&>(*this), size);
#endif
}
inline Tensor Tensor::sqrt() const {
#ifdef USE_STATIC_DISPATCH
    return TypeDefault::sqrt(const_cast<Tensor&>(*this));
#else
    static c10::OperatorHandle op = c10::Dispatcher::singleton().findSchema({"aten::sqrt", ""}).value();
    return c10::Dispatcher::singleton().callUnboxed<Tensor, const Tensor &>(
        op, impl::dispatchTypeId(at::detail::multi_dispatch_tensor_type_set(*this)), const_cast<Tensor&>(*this));
#endif
}
inline Tensor & Tensor::sqrt_() const {
#ifdef USE_STATIC_DISPATCH
    switch(tensorTypeIdToBackend(impl::dispatchTypeId(type_set()))) {
        case Backend::CPU:
            return CPUType::sqrt_(const_cast<Tensor&>(*this));
            break;
        default:
            AT_ERROR("sqrt_ not implemented for ", at::toString(type_set()));
    }
#else
    static c10::OperatorHandle op = c10::Dispatcher::singleton().findSchema({"aten::sqrt_", ""}).value();
    return c10::Dispatcher::singleton().callUnboxedOnly<Tensor &, Tensor &>(
        op, impl::dispatchTypeId(at::detail::multi_dispatch_tensor_type_set(*this)), const_cast<Tensor&>(*this));
#endif
}
inline Tensor Tensor::std(bool unbiased) const {
#ifdef USE_STATIC_DISPATCH
    return TypeDefault::std(const_cast<Tensor&>(*this), unbiased);
#else
    static c10::OperatorHandle op = c10::Dispatcher::singleton().findSchema({"aten::std", ""}).value();
    return c10::Dispatcher::singleton().callUnboxed<Tensor, const Tensor &, bool>(
        op, impl::dispatchTypeId(at::detail::multi_dispatch_tensor_type_set(*this)), const_cast<Tensor&>(*this), unbiased);
#endif
}
inline Tensor Tensor::std(IntArrayRef dim, bool unbiased, bool keepdim) const {
#ifdef USE_STATIC_DISPATCH
    return TypeDefault::std(const_cast<Tensor&>(*this), dim, unbiased, keepdim);
#else
    static c10::OperatorHandle op = c10::Dispatcher::singleton().findSchema({"aten::std", "dim"}).value();
    return c10::Dispatcher::singleton().callUnboxedOnly<Tensor, const Tensor &, IntArrayRef, bool, bool>(
        op, impl::dispatchTypeId(at::detail::multi_dispatch_tensor_type_set(*this)), const_cast<Tensor&>(*this), dim, unbiased, keepdim);
#endif
}
#ifdef BUILD_NAMEDTENSOR
inline Tensor Tensor::std(DimnameList dim, bool unbiased, bool keepdim) const {
#ifdef USE_STATIC_DISPATCH
    return TypeDefault::std(const_cast<Tensor&>(*this), dim, unbiased, keepdim);
#else
    static auto table = globalATenDispatch().getOpTable("aten::std.names_dim(Tensor self, Dimname[1] dim, bool unbiased=True, bool keepdim=False) -> Tensor");
    return table->callUnboxed<Tensor, const Tensor &, DimnameList, bool, bool>(const_cast<Tensor&>(*this), dim, unbiased, keepdim);
#endif
}
#endif
inline Tensor Tensor::prod(c10::optional<ScalarType> dtype) const {
#ifdef USE_STATIC_DISPATCH
    return TypeDefault::prod(const_cast<Tensor&>(*this), dtype);
#else
    static auto table = globalATenDispatch().getOpTable("aten::prod(Tensor self, *, ScalarType? dtype=None) -> Tensor");
    return table->callUnboxed<Tensor, const Tensor &, c10::optional<ScalarType>>(const_cast<Tensor&>(*this), dtype);
#endif
}
inline Tensor Tensor::prod(int64_t dim, bool keepdim, c10::optional<ScalarType> dtype) const {
#ifdef USE_STATIC_DISPATCH
    return TypeDefault::prod(const_cast<Tensor&>(*this), dim, keepdim, dtype);
#else
    static auto table = globalATenDispatch().getOpTable("aten::prod.dim_int(Tensor self, int dim, bool keepdim=False, *, ScalarType? dtype=None) -> Tensor");
    return table->callUnboxed<Tensor, const Tensor &, int64_t, bool, c10::optional<ScalarType>>(const_cast<Tensor&>(*this), dim, keepdim, dtype);
#endif
}
#ifdef BUILD_NAMEDTENSOR
inline Tensor Tensor::prod(Dimname dim, bool keepdim, c10::optional<ScalarType> dtype) const {
#ifdef USE_STATIC_DISPATCH
    return TypeDefault::prod(const_cast<Tensor&>(*this), dim, keepdim, dtype);
#else
    static auto table = globalATenDispatch().getOpTable("aten::prod.dim_Dimname(Tensor self, Dimname dim, bool keepdim=False, *, ScalarType? dtype=None) -> Tensor");
    return table->callUnboxed<Tensor, const Tensor &, Dimname, bool, c10::optional<ScalarType>>(const_cast<Tensor&>(*this), dim, keepdim, dtype);
#endif
}
#endif
inline Tensor Tensor::t() const {
#ifdef USE_STATIC_DISPATCH
    return TypeDefault::t(const_cast<Tensor&>(*this));
#else
    static c10::OperatorHandle op = c10::Dispatcher::singleton().findSchema({"aten::t", ""}).value();
    return c10::Dispatcher::singleton().callUnboxedOnly<Tensor, const Tensor &>(
        op, impl::dispatchTypeId(at::detail::multi_dispatch_tensor_type_set(*this)), const_cast<Tensor&>(*this));
#endif
}
inline Tensor & Tensor::t_() const {
#ifdef USE_STATIC_DISPATCH
    return TypeDefault::t_(const_cast<Tensor&>(*this));
#else
    static c10::OperatorHandle op = c10::Dispatcher::singleton().findSchema({"aten::t_", ""}).value();
    return c10::Dispatcher::singleton().callUnboxedOnly<Tensor &, Tensor &>(
        op, impl::dispatchTypeId(at::detail::multi_dispatch_tensor_type_set(*this)), const_cast<Tensor&>(*this));
#endif
}
inline Tensor Tensor::tan() const {
#ifdef USE_STATIC_DISPATCH
    return TypeDefault::tan(const_cast<Tensor&>(*this));
#else
    static c10::OperatorHandle op = c10::Dispatcher::singleton().findSchema({"aten::tan", ""}).value();
    return c10::Dispatcher::singleton().callUnboxed<Tensor, const Tensor &>(
        op, impl::dispatchTypeId(at::detail::multi_dispatch_tensor_type_set(*this)), const_cast<Tensor&>(*this));
#endif
}
inline Tensor & Tensor::tan_() const {
#ifdef USE_STATIC_DISPATCH
    switch(tensorTypeIdToBackend(impl::dispatchTypeId(type_set()))) {
        case Backend::CPU:
            return CPUType::tan_(const_cast<Tensor&>(*this));
            break;
        default:
            AT_ERROR("tan_ not implemented for ", at::toString(type_set()));
    }
#else
    static c10::OperatorHandle op = c10::Dispatcher::singleton().findSchema({"aten::tan_", ""}).value();
    return c10::Dispatcher::singleton().callUnboxedOnly<Tensor &, Tensor &>(
        op, impl::dispatchTypeId(at::detail::multi_dispatch_tensor_type_set(*this)), const_cast<Tensor&>(*this));
#endif
}
inline Tensor Tensor::tanh() const {
#ifdef USE_STATIC_DISPATCH
    return TypeDefault::tanh(const_cast<Tensor&>(*this));
#else
    static c10::OperatorHandle op = c10::Dispatcher::singleton().findSchema({"aten::tanh", ""}).value();
    return c10::Dispatcher::singleton().callUnboxed<Tensor, const Tensor &>(
        op, impl::dispatchTypeId(at::detail::multi_dispatch_tensor_type_set(*this)), const_cast<Tensor&>(*this));
#endif
}
inline Tensor & Tensor::tanh_() const {
#ifdef USE_STATIC_DISPATCH
    switch(tensorTypeIdToBackend(impl::dispatchTypeId(type_set()))) {
        case Backend::CPU:
            return CPUType::tanh_(const_cast<Tensor&>(*this));
            break;
        default:
            AT_ERROR("tanh_ not implemented for ", at::toString(type_set()));
    }
#else
    static c10::OperatorHandle op = c10::Dispatcher::singleton().findSchema({"aten::tanh_", ""}).value();
    return c10::Dispatcher::singleton().callUnboxedOnly<Tensor &, Tensor &>(
        op, impl::dispatchTypeId(at::detail::multi_dispatch_tensor_type_set(*this)), const_cast<Tensor&>(*this));
#endif
}
inline Tensor Tensor::transpose(int64_t dim0, int64_t dim1) const {
#ifdef USE_STATIC_DISPATCH
    return TypeDefault::transpose(const_cast<Tensor&>(*this), dim0, dim1);
#else
    static c10::OperatorHandle op = c10::Dispatcher::singleton().findSchema({"aten::transpose", "int"}).value();
    return c10::Dispatcher::singleton().callUnboxedOnly<Tensor, const Tensor &, int64_t, int64_t>(
        op, impl::dispatchTypeId(at::detail::multi_dispatch_tensor_type_set(*this)), const_cast<Tensor&>(*this), dim0, dim1);
#endif
}
#ifdef BUILD_NAMEDTENSOR
inline Tensor Tensor::transpose(Dimname dim0, Dimname dim1) const {
#ifdef USE_STATIC_DISPATCH
    return TypeDefault::transpose(const_cast<Tensor&>(*this), dim0, dim1);
#else
    static auto table = globalATenDispatch().getOpTable("aten::transpose.Dimname(Tensor(a) self, Dimname dim0, Dimname dim1) -> Tensor(a)");
    return table->callUnboxed<Tensor, const Tensor &, Dimname, Dimname>(const_cast<Tensor&>(*this), dim0, dim1);
#endif
}
#endif
inline Tensor & Tensor::transpose_(int64_t dim0, int64_t dim1) const {
#ifdef USE_STATIC_DISPATCH
    return TypeDefault::transpose_(const_cast<Tensor&>(*this), dim0, dim1);
#else
    static c10::OperatorHandle op = c10::Dispatcher::singleton().findSchema({"aten::transpose_", ""}).value();
    return c10::Dispatcher::singleton().callUnboxedOnly<Tensor &, Tensor &, int64_t, int64_t>(
        op, impl::dispatchTypeId(at::detail::multi_dispatch_tensor_type_set(*this)), const_cast<Tensor&>(*this), dim0, dim1);
#endif
}
inline Tensor Tensor::flip(IntArrayRef dims) const {
#ifdef USE_STATIC_DISPATCH
    switch(tensorTypeIdToBackend(impl::dispatchTypeId(type_set()))) {
        case Backend::CPU:
            return CPUType::flip(const_cast<Tensor&>(*this), dims);
            break;
        default:
            AT_ERROR("flip not implemented for ", at::toString(type_set()));
    }
#else
    static c10::OperatorHandle op = c10::Dispatcher::singleton().findSchema({"aten::flip", ""}).value();
    return c10::Dispatcher::singleton().callUnboxedOnly<Tensor, const Tensor &, IntArrayRef>(
        op, impl::dispatchTypeId(at::detail::multi_dispatch_tensor_type_set(*this)), const_cast<Tensor&>(*this), dims);
#endif
}
inline Tensor Tensor::roll(IntArrayRef shifts, IntArrayRef dims) const {
#ifdef USE_STATIC_DISPATCH
    switch(tensorTypeIdToBackend(impl::dispatchTypeId(type_set()))) {
        case Backend::CPU:
            return CPUType::roll(const_cast<Tensor&>(*this), shifts, dims);
            break;
        default:
            AT_ERROR("roll not implemented for ", at::toString(type_set()));
    }
#else
    static c10::OperatorHandle op = c10::Dispatcher::singleton().findSchema({"aten::roll", ""}).value();
    return c10::Dispatcher::singleton().callUnboxedOnly<Tensor, const Tensor &, IntArrayRef, IntArrayRef>(
        op, impl::dispatchTypeId(at::detail::multi_dispatch_tensor_type_set(*this)), const_cast<Tensor&>(*this), shifts, dims);
#endif
}
inline Tensor Tensor::rot90(int64_t k, IntArrayRef dims) const {
#ifdef USE_STATIC_DISPATCH
    return TypeDefault::rot90(const_cast<Tensor&>(*this), k, dims);
#else
    static c10::OperatorHandle op = c10::Dispatcher::singleton().findSchema({"aten::rot90", ""}).value();
    return c10::Dispatcher::singleton().callUnboxedOnly<Tensor, const Tensor &, int64_t, IntArrayRef>(
        op, impl::dispatchTypeId(at::detail::multi_dispatch_tensor_type_set(*this)), const_cast<Tensor&>(*this), k, dims);
#endif
}
inline Tensor Tensor::trunc() const {
#ifdef USE_STATIC_DISPATCH
    return TypeDefault::trunc(const_cast<Tensor&>(*this));
#else
    static c10::OperatorHandle op = c10::Dispatcher::singleton().findSchema({"aten::trunc", ""}).value();
    return c10::Dispatcher::singleton().callUnboxed<Tensor, const Tensor &>(
        op, impl::dispatchTypeId(at::detail::multi_dispatch_tensor_type_set(*this)), const_cast<Tensor&>(*this));
#endif
}
inline Tensor & Tensor::trunc_() const {
#ifdef USE_STATIC_DISPATCH
    return TypeDefault::trunc_(const_cast<Tensor&>(*this));
#else
    static c10::OperatorHandle op = c10::Dispatcher::singleton().findSchema({"aten::trunc_", ""}).value();
    return c10::Dispatcher::singleton().callUnboxedOnly<Tensor &, Tensor &>(
        op, impl::dispatchTypeId(at::detail::multi_dispatch_tensor_type_set(*this)), const_cast<Tensor&>(*this));
#endif
}
inline Tensor Tensor::type_as(const Tensor & other) const {
#ifdef USE_STATIC_DISPATCH
    return TypeDefault::type_as(const_cast<Tensor&>(*this), other);
#else
    static c10::OperatorHandle op = c10::Dispatcher::singleton().findSchema({"aten::type_as", ""}).value();
    return c10::Dispatcher::singleton().callUnboxed<Tensor, const Tensor &, const Tensor &>(
        op, impl::dispatchTypeId(at::detail::multi_dispatch_tensor_type_set(*this, other)), const_cast<Tensor&>(*this), other);
#endif
}
inline Tensor Tensor::unsqueeze(int64_t dim) const {
#ifdef USE_STATIC_DISPATCH
    return TypeDefault::unsqueeze(const_cast<Tensor&>(*this), dim);
#else
    static c10::OperatorHandle op = c10::Dispatcher::singleton().findSchema({"aten::unsqueeze", ""}).value();
    return c10::Dispatcher::singleton().callUnboxedOnly<Tensor, const Tensor &, int64_t>(
        op, impl::dispatchTypeId(at::detail::multi_dispatch_tensor_type_set(*this)), const_cast<Tensor&>(*this), dim);
#endif
}
inline Tensor & Tensor::unsqueeze_(int64_t dim) const {
#ifdef USE_STATIC_DISPATCH
    return TypeDefault::unsqueeze_(const_cast<Tensor&>(*this), dim);
#else
    static c10::OperatorHandle op = c10::Dispatcher::singleton().findSchema({"aten::unsqueeze_", ""}).value();
    return c10::Dispatcher::singleton().callUnboxedOnly<Tensor &, Tensor &, int64_t>(
        op, impl::dispatchTypeId(at::detail::multi_dispatch_tensor_type_set(*this)), const_cast<Tensor&>(*this), dim);
#endif
}
inline Tensor Tensor::var(bool unbiased) const {
#ifdef USE_STATIC_DISPATCH
    return TypeDefault::var(const_cast<Tensor&>(*this), unbiased);
#else
    static c10::OperatorHandle op = c10::Dispatcher::singleton().findSchema({"aten::var", ""}).value();
    return c10::Dispatcher::singleton().callUnboxed<Tensor, const Tensor &, bool>(
        op, impl::dispatchTypeId(at::detail::multi_dispatch_tensor_type_set(*this)), const_cast<Tensor&>(*this), unbiased);
#endif
}
inline Tensor Tensor::var(IntArrayRef dim, bool unbiased, bool keepdim) const {
#ifdef USE_STATIC_DISPATCH
    return TypeDefault::var(const_cast<Tensor&>(*this), dim, unbiased, keepdim);
#else
    static c10::OperatorHandle op = c10::Dispatcher::singleton().findSchema({"aten::var", "dim"}).value();
    return c10::Dispatcher::singleton().callUnboxedOnly<Tensor, const Tensor &, IntArrayRef, bool, bool>(
        op, impl::dispatchTypeId(at::detail::multi_dispatch_tensor_type_set(*this)), const_cast<Tensor&>(*this), dim, unbiased, keepdim);
#endif
}
#ifdef BUILD_NAMEDTENSOR
inline Tensor Tensor::var(DimnameList dim, bool unbiased, bool keepdim) const {
#ifdef USE_STATIC_DISPATCH
    return TypeDefault::var(const_cast<Tensor&>(*this), dim, unbiased, keepdim);
#else
    static auto table = globalATenDispatch().getOpTable("aten::var.names_dim(Tensor self, Dimname[1] dim, bool unbiased=True, bool keepdim=False) -> Tensor");
    return table->callUnboxed<Tensor, const Tensor &, DimnameList, bool, bool>(const_cast<Tensor&>(*this), dim, unbiased, keepdim);
#endif
}
#endif
inline Tensor Tensor::view_as(const Tensor & other) const {
#ifdef USE_STATIC_DISPATCH
    return TypeDefault::view_as(const_cast<Tensor&>(*this), other);
#else
    static c10::OperatorHandle op = c10::Dispatcher::singleton().findSchema({"aten::view_as", ""}).value();
    return c10::Dispatcher::singleton().callUnboxed<Tensor, const Tensor &, const Tensor &>(
        op, impl::dispatchTypeId(at::detail::multi_dispatch_tensor_type_set(*this, other)), const_cast<Tensor&>(*this), other);
#endif
}
inline Tensor Tensor::where(const Tensor & condition, const Tensor & other) const {
#ifdef USE_STATIC_DISPATCH
    return TypeDefault::where(condition, const_cast<Tensor&>(*this), other);
#else
    static c10::OperatorHandle op = c10::Dispatcher::singleton().findSchema({"aten::where", "self"}).value();
    return c10::Dispatcher::singleton().callUnboxed<Tensor, const Tensor &, const Tensor &, const Tensor &>(
        op, impl::dispatchTypeId(at::detail::multi_dispatch_tensor_type_set(condition, *this, other)), condition, const_cast<Tensor&>(*this), other);
#endif
}
inline Tensor Tensor::norm(c10::optional<Scalar> p, ScalarType dtype) const {
#ifdef USE_STATIC_DISPATCH
    return TypeDefault::norm(const_cast<Tensor&>(*this), p, dtype);
#else
    static auto table = globalATenDispatch().getOpTable("aten::norm.ScalarOpt_dtype(Tensor self, Scalar? p, *, ScalarType dtype) -> Tensor");
    return table->callUnboxed<Tensor, const Tensor &, c10::optional<Scalar>, ScalarType>(const_cast<Tensor&>(*this), p, dtype);
#endif
}
inline Tensor Tensor::norm(Scalar p) const {
#ifdef USE_STATIC_DISPATCH
    return TypeDefault::norm(const_cast<Tensor&>(*this), p);
#else
    static c10::OperatorHandle op = c10::Dispatcher::singleton().findSchema({"aten::norm", "Scalar"}).value();
    return c10::Dispatcher::singleton().callUnboxed<Tensor, const Tensor &, Scalar>(
        op, impl::dispatchTypeId(at::detail::multi_dispatch_tensor_type_set(*this)), const_cast<Tensor&>(*this), p);
#endif
}
inline Tensor Tensor::norm(c10::optional<Scalar> p, IntArrayRef dim, bool keepdim, ScalarType dtype) const {
#ifdef USE_STATIC_DISPATCH
    return TypeDefault::norm(const_cast<Tensor&>(*this), p, dim, keepdim, dtype);
#else
    static auto table = globalATenDispatch().getOpTable("aten::norm.ScalarOpt_dim_dtype(Tensor self, Scalar? p, int[1] dim, bool keepdim, *, ScalarType dtype) -> Tensor");
    return table->callUnboxed<Tensor, const Tensor &, c10::optional<Scalar>, IntArrayRef, bool, ScalarType>(const_cast<Tensor&>(*this), p, dim, keepdim, dtype);
#endif
}
inline Tensor Tensor::norm(c10::optional<Scalar> p, IntArrayRef dim, bool keepdim) const {
#ifdef USE_STATIC_DISPATCH
    return TypeDefault::norm(const_cast<Tensor&>(*this), p, dim, keepdim);
#else
    static c10::OperatorHandle op = c10::Dispatcher::singleton().findSchema({"aten::norm", "ScalarOpt_dim"}).value();
    return c10::Dispatcher::singleton().callUnboxedOnly<Tensor, const Tensor &, c10::optional<Scalar>, IntArrayRef, bool>(
        op, impl::dispatchTypeId(at::detail::multi_dispatch_tensor_type_set(*this)), const_cast<Tensor&>(*this), p, dim, keepdim);
#endif
}
#ifdef BUILD_NAMEDTENSOR
inline Tensor Tensor::norm(c10::optional<Scalar> p, DimnameList dim, bool keepdim, ScalarType dtype) const {
#ifdef USE_STATIC_DISPATCH
    return TypeDefault::norm(const_cast<Tensor&>(*this), p, dim, keepdim, dtype);
#else
    static auto table = globalATenDispatch().getOpTable("aten::norm.names_ScalarOpt_dim_dtype(Tensor self, Scalar? p, Dimname[1] dim, bool keepdim, *, ScalarType dtype) -> Tensor");
    return table->callUnboxed<Tensor, const Tensor &, c10::optional<Scalar>, DimnameList, bool, ScalarType>(const_cast<Tensor&>(*this), p, dim, keepdim, dtype);
#endif
}
#endif
#ifdef BUILD_NAMEDTENSOR
inline Tensor Tensor::norm(c10::optional<Scalar> p, DimnameList dim, bool keepdim) const {
#ifdef USE_STATIC_DISPATCH
    return TypeDefault::norm(const_cast<Tensor&>(*this), p, dim, keepdim);
#else
    static auto table = globalATenDispatch().getOpTable("aten::norm.names_ScalarOpt_dim(Tensor self, Scalar? p, Dimname[1] dim, bool keepdim=False) -> Tensor");
    return table->callUnboxed<Tensor, const Tensor &, c10::optional<Scalar>, DimnameList, bool>(const_cast<Tensor&>(*this), p, dim, keepdim);
#endif
}
#endif
inline Tensor Tensor::clone() const {
#ifdef USE_STATIC_DISPATCH
    switch(tensorTypeIdToBackend(impl::dispatchTypeId(type_set()))) {
        case Backend::CPU:
            return CPUType::clone(const_cast<Tensor&>(*this));
            break;
        case Backend::QuantizedCPU:
            return QuantizedCPUType::clone(const_cast<Tensor&>(*this));
            break;
        case Backend::SparseCPU:
            return SparseCPUType::clone(const_cast<Tensor&>(*this));
            break;
        default:
            AT_ERROR("clone not implemented for ", at::toString(type_set()));
    }
#else
    static c10::OperatorHandle op = c10::Dispatcher::singleton().findSchema({"aten::clone", ""}).value();
    return c10::Dispatcher::singleton().callUnboxed<Tensor, const Tensor &>(
        op, impl::dispatchTypeId(at::detail::multi_dispatch_tensor_type_set(*this)), const_cast<Tensor&>(*this));
#endif
}
inline Tensor & Tensor::resize_as_(const Tensor & the_template) const {
#ifdef USE_STATIC_DISPATCH
    return TypeDefault::resize_as_(const_cast<Tensor&>(*this), the_template);
#else
    static c10::OperatorHandle op = c10::Dispatcher::singleton().findSchema({"aten::resize_as_", ""}).value();
    return c10::Dispatcher::singleton().callUnboxedOnly<Tensor &, Tensor &, const Tensor &>(
        op, impl::dispatchTypeId(at::detail::multi_dispatch_tensor_type_set(*this, the_template)), const_cast<Tensor&>(*this), the_template);
#endif
}
inline Tensor Tensor::pow(Scalar exponent) const {
#ifdef USE_STATIC_DISPATCH
    switch(tensorTypeIdToBackend(impl::dispatchTypeId(type_set()))) {
        case Backend::CPU:
            return CPUType::pow(const_cast<Tensor&>(*this), exponent);
            break;
        case Backend::SparseCPU:
            return SparseCPUType::pow(const_cast<Tensor&>(*this), exponent);
            break;
        default:
            AT_ERROR("pow not implemented for ", at::toString(type_set()));
    }
#else
    static c10::OperatorHandle op = c10::Dispatcher::singleton().findSchema({"aten::pow", "Tensor_Scalar"}).value();
    return c10::Dispatcher::singleton().callUnboxed<Tensor, const Tensor &, Scalar>(
        op, impl::dispatchTypeId(at::detail::multi_dispatch_tensor_type_set(*this)), const_cast<Tensor&>(*this), exponent);
#endif
}
inline Tensor & Tensor::zero_() const {
#ifdef USE_STATIC_DISPATCH
    switch(tensorTypeIdToBackend(impl::dispatchTypeId(type_set()))) {
        case Backend::CPU:
            return CPUType::zero_(const_cast<Tensor&>(*this));
            break;
        case Backend::SparseCPU:
            return SparseCPUType::zero_(const_cast<Tensor&>(*this));
            break;
        default:
            AT_ERROR("zero_ not implemented for ", at::toString(type_set()));
    }
#else
    static c10::OperatorHandle op = c10::Dispatcher::singleton().findSchema({"aten::zero_", ""}).value();
    return c10::Dispatcher::singleton().callUnboxedOnly<Tensor &, Tensor &>(
        op, impl::dispatchTypeId(at::detail::multi_dispatch_tensor_type_set(*this)), const_cast<Tensor&>(*this));
#endif
}
inline Tensor Tensor::sub(const Tensor & other, Scalar alpha) const {
#ifdef USE_STATIC_DISPATCH
    switch(tensorTypeIdToBackend(impl::dispatchTypeId(type_set()))) {
        case Backend::CPU:
            return CPUType::sub(const_cast<Tensor&>(*this), other, alpha);
            break;
        case Backend::SparseCPU:
            return SparseCPUType::sub(const_cast<Tensor&>(*this), other, alpha);
            break;
        default:
            AT_ERROR("sub not implemented for ", at::toString(type_set()));
    }
#else
    static c10::OperatorHandle op = c10::Dispatcher::singleton().findSchema({"aten::sub", "Tensor"}).value();
    return c10::Dispatcher::singleton().callUnboxed<Tensor, const Tensor &, const Tensor &, Scalar>(
        op, impl::dispatchTypeId(at::detail::multi_dispatch_tensor_type_set(*this, other)), const_cast<Tensor&>(*this), other, alpha);
#endif
}
inline Tensor & Tensor::sub_(const Tensor & other, Scalar alpha) const {
#ifdef USE_STATIC_DISPATCH
    switch(tensorTypeIdToBackend(impl::dispatchTypeId(type_set()))) {
        case Backend::CPU:
            return CPUType::sub_(const_cast<Tensor&>(*this), other, alpha);
            break;
        case Backend::SparseCPU:
            return SparseCPUType::sub_(const_cast<Tensor&>(*this), other, alpha);
            break;
        default:
            AT_ERROR("sub_ not implemented for ", at::toString(type_set()));
    }
#else
    static c10::OperatorHandle op = c10::Dispatcher::singleton().findSchema({"aten::sub_", "Tensor"}).value();
    return c10::Dispatcher::singleton().callUnboxedOnly<Tensor &, Tensor &, const Tensor &, Scalar>(
        op, impl::dispatchTypeId(at::detail::multi_dispatch_tensor_type_set(*this, other)), const_cast<Tensor&>(*this), other, alpha);
#endif
}
inline Tensor Tensor::sub(Scalar other, Scalar alpha) const {
#ifdef USE_STATIC_DISPATCH
    return TypeDefault::sub(const_cast<Tensor&>(*this), other, alpha);
#else
    static c10::OperatorHandle op = c10::Dispatcher::singleton().findSchema({"aten::sub", "Scalar"}).value();
    return c10::Dispatcher::singleton().callUnboxed<Tensor, const Tensor &, Scalar, Scalar>(
        op, impl::dispatchTypeId(at::detail::multi_dispatch_tensor_type_set(*this)), const_cast<Tensor&>(*this), other, alpha);
#endif
}
inline Tensor & Tensor::sub_(Scalar other, Scalar alpha) const {
#ifdef USE_STATIC_DISPATCH
    return TypeDefault::sub_(const_cast<Tensor&>(*this), other, alpha);
#else
    static c10::OperatorHandle op = c10::Dispatcher::singleton().findSchema({"aten::sub_", "Scalar"}).value();
    return c10::Dispatcher::singleton().callUnboxedOnly<Tensor &, Tensor &, Scalar, Scalar>(
        op, impl::dispatchTypeId(at::detail::multi_dispatch_tensor_type_set(*this)), const_cast<Tensor&>(*this), other, alpha);
#endif
}
inline Tensor Tensor::addmm(const Tensor & mat1, const Tensor & mat2, Scalar beta, Scalar alpha) const {
#ifdef USE_STATIC_DISPATCH
    switch(tensorTypeIdToBackend(impl::dispatchTypeId(type_set()))) {
        case Backend::CPU:
            return CPUType::addmm(const_cast<Tensor&>(*this), mat1, mat2, beta, alpha);
            break;
        case Backend::SparseCPU:
            return SparseCPUType::addmm(const_cast<Tensor&>(*this), mat1, mat2, beta, alpha);
            break;
        default:
            AT_ERROR("addmm not implemented for ", at::toString(type_set()));
    }
#else
    static c10::OperatorHandle op = c10::Dispatcher::singleton().findSchema({"aten::addmm", ""}).value();
    return c10::Dispatcher::singleton().callUnboxed<Tensor, const Tensor &, const Tensor &, const Tensor &, Scalar, Scalar>(
        op, impl::dispatchTypeId(at::detail::multi_dispatch_tensor_type_set(*this, mat1, mat2)), const_cast<Tensor&>(*this), mat1, mat2, beta, alpha);
#endif
}
inline Tensor & Tensor::addmm_(const Tensor & mat1, const Tensor & mat2, Scalar beta, Scalar alpha) const {
#ifdef USE_STATIC_DISPATCH
    switch(tensorTypeIdToBackend(impl::dispatchTypeId(type_set()))) {
        case Backend::CPU:
            return CPUType::addmm_(const_cast<Tensor&>(*this), mat1, mat2, beta, alpha);
            break;
        case Backend::SparseCPU:
            return SparseCPUType::addmm_(const_cast<Tensor&>(*this), mat1, mat2, beta, alpha);
            break;
        default:
            AT_ERROR("addmm_ not implemented for ", at::toString(type_set()));
    }
#else
    static c10::OperatorHandle op = c10::Dispatcher::singleton().findSchema({"aten::addmm_", ""}).value();
    return c10::Dispatcher::singleton().callUnboxedOnly<Tensor &, Tensor &, const Tensor &, const Tensor &, Scalar, Scalar>(
        op, impl::dispatchTypeId(at::detail::multi_dispatch_tensor_type_set(*this, mat1, mat2)), const_cast<Tensor&>(*this), mat1, mat2, beta, alpha);
#endif
}
inline Tensor & Tensor::sparse_resize_(IntArrayRef size, int64_t sparse_dim, int64_t dense_dim) const {
#ifdef USE_STATIC_DISPATCH
    switch(tensorTypeIdToBackend(impl::dispatchTypeId(type_set()))) {
        case Backend::SparseCPU:
            return SparseCPUType::sparse_resize_(const_cast<Tensor&>(*this), size, sparse_dim, dense_dim);
            break;
        default:
            AT_ERROR("sparse_resize_ not implemented for ", at::toString(type_set()));
    }
#else
    static c10::OperatorHandle op = c10::Dispatcher::singleton().findSchema({"aten::sparse_resize_", ""}).value();
    return c10::Dispatcher::singleton().callUnboxedOnly<Tensor &, Tensor &, IntArrayRef, int64_t, int64_t>(
        op, impl::dispatchTypeId(at::detail::multi_dispatch_tensor_type_set(*this)), const_cast<Tensor&>(*this), size, sparse_dim, dense_dim);
#endif
}
inline Tensor & Tensor::sparse_resize_and_clear_(IntArrayRef size, int64_t sparse_dim, int64_t dense_dim) const {
#ifdef USE_STATIC_DISPATCH
    switch(tensorTypeIdToBackend(impl::dispatchTypeId(type_set()))) {
        case Backend::SparseCPU:
            return SparseCPUType::sparse_resize_and_clear_(const_cast<Tensor&>(*this), size, sparse_dim, dense_dim);
            break;
        default:
            AT_ERROR("sparse_resize_and_clear_ not implemented for ", at::toString(type_set()));
    }
#else
    static c10::OperatorHandle op = c10::Dispatcher::singleton().findSchema({"aten::sparse_resize_and_clear_", ""}).value();
    return c10::Dispatcher::singleton().callUnboxedOnly<Tensor &, Tensor &, IntArrayRef, int64_t, int64_t>(
        op, impl::dispatchTypeId(at::detail::multi_dispatch_tensor_type_set(*this)), const_cast<Tensor&>(*this), size, sparse_dim, dense_dim);
#endif
}
inline Tensor Tensor::sparse_mask(const Tensor & mask) const {
#ifdef USE_STATIC_DISPATCH
    switch(tensorTypeIdToBackend(impl::dispatchTypeId(type_set()))) {
        case Backend::SparseCPU:
            return SparseCPUType::sparse_mask(const_cast<Tensor&>(*this), mask);
            break;
        default:
            AT_ERROR("sparse_mask not implemented for ", at::toString(type_set()));
    }
#else
    static c10::OperatorHandle op = c10::Dispatcher::singleton().findSchema({"aten::sparse_mask", ""}).value();
    return c10::Dispatcher::singleton().callUnboxed<Tensor, const Tensor &, const Tensor &>(
        op, impl::dispatchTypeId(at::detail::multi_dispatch_tensor_type_set(*this, mask)), const_cast<Tensor&>(*this), mask);
#endif
}
inline Tensor Tensor::to_dense() const {
#ifdef USE_STATIC_DISPATCH
    switch(tensorTypeIdToBackend(impl::dispatchTypeId(type_set()))) {
        case Backend::SparseCPU:
            return SparseCPUType::to_dense(const_cast<Tensor&>(*this));
            break;
        default:
            AT_ERROR("to_dense not implemented for ", at::toString(type_set()));
    }
#else
    static c10::OperatorHandle op = c10::Dispatcher::singleton().findSchema({"aten::to_dense", ""}).value();
    return c10::Dispatcher::singleton().callUnboxed<Tensor, const Tensor &>(
        op, impl::dispatchTypeId(at::detail::multi_dispatch_tensor_type_set(*this)), const_cast<Tensor&>(*this));
#endif
}
inline int64_t Tensor::sparse_dim() const {
#ifdef USE_STATIC_DISPATCH
    switch(tensorTypeIdToBackend(impl::dispatchTypeId(type_set()))) {
        case Backend::SparseCPU:
            return SparseCPUType::sparse_dim(const_cast<Tensor&>(*this));
            break;
        default:
            AT_ERROR("sparse_dim not implemented for ", at::toString(type_set()));
    }
#else
    static c10::OperatorHandle op = c10::Dispatcher::singleton().findSchema({"aten::sparse_dim", ""}).value();
    return c10::Dispatcher::singleton().callUnboxed<int64_t, const Tensor &>(
        op, impl::dispatchTypeId(at::detail::multi_dispatch_tensor_type_set(*this)), const_cast<Tensor&>(*this));
#endif
}
inline int64_t Tensor::_dimI() const {
#ifdef USE_STATIC_DISPATCH
    switch(tensorTypeIdToBackend(impl::dispatchTypeId(type_set()))) {
        case Backend::SparseCPU:
            return SparseCPUType::_dimI(const_cast<Tensor&>(*this));
            break;
        default:
            AT_ERROR("_dimI not implemented for ", at::toString(type_set()));
    }
#else
    static c10::OperatorHandle op = c10::Dispatcher::singleton().findSchema({"aten::_dimI", ""}).value();
    return c10::Dispatcher::singleton().callUnboxed<int64_t, const Tensor &>(
        op, impl::dispatchTypeId(at::detail::multi_dispatch_tensor_type_set(*this)), const_cast<Tensor&>(*this));
#endif
}
inline int64_t Tensor::dense_dim() const {
#ifdef USE_STATIC_DISPATCH
    switch(tensorTypeIdToBackend(impl::dispatchTypeId(type_set()))) {
        case Backend::SparseCPU:
            return SparseCPUType::dense_dim(const_cast<Tensor&>(*this));
            break;
        default:
            AT_ERROR("dense_dim not implemented for ", at::toString(type_set()));
    }
#else
    static c10::OperatorHandle op = c10::Dispatcher::singleton().findSchema({"aten::dense_dim", ""}).value();
    return c10::Dispatcher::singleton().callUnboxed<int64_t, const Tensor &>(
        op, impl::dispatchTypeId(at::detail::multi_dispatch_tensor_type_set(*this)), const_cast<Tensor&>(*this));
#endif
}
inline int64_t Tensor::_dimV() const {
#ifdef USE_STATIC_DISPATCH
    switch(tensorTypeIdToBackend(impl::dispatchTypeId(type_set()))) {
        case Backend::SparseCPU:
            return SparseCPUType::_dimV(const_cast<Tensor&>(*this));
            break;
        default:
            AT_ERROR("_dimV not implemented for ", at::toString(type_set()));
    }
#else
    static c10::OperatorHandle op = c10::Dispatcher::singleton().findSchema({"aten::_dimV", ""}).value();
    return c10::Dispatcher::singleton().callUnboxed<int64_t, const Tensor &>(
        op, impl::dispatchTypeId(at::detail::multi_dispatch_tensor_type_set(*this)), const_cast<Tensor&>(*this));
#endif
}
inline int64_t Tensor::_nnz() const {
#ifdef USE_STATIC_DISPATCH
    switch(tensorTypeIdToBackend(impl::dispatchTypeId(type_set()))) {
        case Backend::SparseCPU:
            return SparseCPUType::_nnz(const_cast<Tensor&>(*this));
            break;
        default:
            AT_ERROR("_nnz not implemented for ", at::toString(type_set()));
    }
#else
    static c10::OperatorHandle op = c10::Dispatcher::singleton().findSchema({"aten::_nnz", ""}).value();
    return c10::Dispatcher::singleton().callUnboxed<int64_t, const Tensor &>(
        op, impl::dispatchTypeId(at::detail::multi_dispatch_tensor_type_set(*this)), const_cast<Tensor&>(*this));
#endif
}
inline Tensor Tensor::coalesce() const {
#ifdef USE_STATIC_DISPATCH
    switch(tensorTypeIdToBackend(impl::dispatchTypeId(type_set()))) {
        case Backend::SparseCPU:
            return SparseCPUType::coalesce(const_cast<Tensor&>(*this));
            break;
        default:
            AT_ERROR("coalesce not implemented for ", at::toString(type_set()));
    }
#else
    static c10::OperatorHandle op = c10::Dispatcher::singleton().findSchema({"aten::coalesce", ""}).value();
    return c10::Dispatcher::singleton().callUnboxed<Tensor, const Tensor &>(
        op, impl::dispatchTypeId(at::detail::multi_dispatch_tensor_type_set(*this)), const_cast<Tensor&>(*this));
#endif
}
inline bool Tensor::is_coalesced() const {
#ifdef USE_STATIC_DISPATCH
    switch(tensorTypeIdToBackend(impl::dispatchTypeId(type_set()))) {
        case Backend::SparseCPU:
            return SparseCPUType::is_coalesced(const_cast<Tensor&>(*this));
            break;
        default:
            AT_ERROR("is_coalesced not implemented for ", at::toString(type_set()));
    }
#else
    static c10::OperatorHandle op = c10::Dispatcher::singleton().findSchema({"aten::is_coalesced", ""}).value();
    return c10::Dispatcher::singleton().callUnboxed<bool, const Tensor &>(
        op, impl::dispatchTypeId(at::detail::multi_dispatch_tensor_type_set(*this)), const_cast<Tensor&>(*this));
#endif
}
inline Tensor Tensor::_indices() const {
#ifdef USE_STATIC_DISPATCH
    switch(tensorTypeIdToBackend(impl::dispatchTypeId(type_set()))) {
        case Backend::SparseCPU:
            return SparseCPUType::_indices(const_cast<Tensor&>(*this));
            break;
        default:
            AT_ERROR("_indices not implemented for ", at::toString(type_set()));
    }
#else
    static c10::OperatorHandle op = c10::Dispatcher::singleton().findSchema({"aten::_indices", ""}).value();
    return c10::Dispatcher::singleton().callUnboxedOnly<Tensor, const Tensor &>(
        op, impl::dispatchTypeId(at::detail::multi_dispatch_tensor_type_set(*this)), const_cast<Tensor&>(*this));
#endif
}
inline Tensor Tensor::_values() const {
#ifdef USE_STATIC_DISPATCH
    switch(tensorTypeIdToBackend(impl::dispatchTypeId(type_set()))) {
        case Backend::SparseCPU:
            return SparseCPUType::_values(const_cast<Tensor&>(*this));
            break;
        default:
            AT_ERROR("_values not implemented for ", at::toString(type_set()));
    }
#else
    static c10::OperatorHandle op = c10::Dispatcher::singleton().findSchema({"aten::_values", ""}).value();
    return c10::Dispatcher::singleton().callUnboxedOnly<Tensor, const Tensor &>(
        op, impl::dispatchTypeId(at::detail::multi_dispatch_tensor_type_set(*this)), const_cast<Tensor&>(*this));
#endif
}
inline Tensor & Tensor::_coalesced_(bool coalesced) const {
#ifdef USE_STATIC_DISPATCH
    switch(tensorTypeIdToBackend(impl::dispatchTypeId(type_set()))) {
        case Backend::SparseCPU:
            return SparseCPUType::_coalesced_(const_cast<Tensor&>(*this), coalesced);
            break;
        default:
            AT_ERROR("_coalesced_ not implemented for ", at::toString(type_set()));
    }
#else
    static c10::OperatorHandle op = c10::Dispatcher::singleton().findSchema({"aten::_coalesced_", ""}).value();
    return c10::Dispatcher::singleton().callUnboxedOnly<Tensor &, Tensor &, bool>(
        op, impl::dispatchTypeId(at::detail::multi_dispatch_tensor_type_set(*this)), const_cast<Tensor&>(*this), coalesced);
#endif
}
inline Tensor Tensor::indices() const {
#ifdef USE_STATIC_DISPATCH
    switch(tensorTypeIdToBackend(impl::dispatchTypeId(type_set()))) {
        case Backend::SparseCPU:
            return SparseCPUType::indices(const_cast<Tensor&>(*this));
            break;
        default:
            AT_ERROR("indices not implemented for ", at::toString(type_set()));
    }
#else
    static c10::OperatorHandle op = c10::Dispatcher::singleton().findSchema({"aten::indices", ""}).value();
    return c10::Dispatcher::singleton().callUnboxedOnly<Tensor, const Tensor &>(
        op, impl::dispatchTypeId(at::detail::multi_dispatch_tensor_type_set(*this)), const_cast<Tensor&>(*this));
#endif
}
inline Tensor Tensor::values() const {
#ifdef USE_STATIC_DISPATCH
    switch(tensorTypeIdToBackend(impl::dispatchTypeId(type_set()))) {
        case Backend::SparseCPU:
            return SparseCPUType::values(const_cast<Tensor&>(*this));
            break;
        default:
            AT_ERROR("values not implemented for ", at::toString(type_set()));
    }
#else
    static c10::OperatorHandle op = c10::Dispatcher::singleton().findSchema({"aten::values", ""}).value();
    return c10::Dispatcher::singleton().callUnboxedOnly<Tensor, const Tensor &>(
        op, impl::dispatchTypeId(at::detail::multi_dispatch_tensor_type_set(*this)), const_cast<Tensor&>(*this));
#endif
}
inline int64_t Tensor::numel() const {
#ifdef USE_STATIC_DISPATCH
    return TypeDefault::numel(const_cast<Tensor&>(*this));
#else
    static c10::OperatorHandle op = c10::Dispatcher::singleton().findSchema({"aten::numel", ""}).value();
    return c10::Dispatcher::singleton().callUnboxed<int64_t, const Tensor &>(
        op, impl::dispatchTypeId(at::detail::multi_dispatch_tensor_type_set(*this)), const_cast<Tensor&>(*this));
#endif
}
inline std::vector<Tensor> Tensor::unbind(int64_t dim) const {
#ifdef USE_STATIC_DISPATCH
    return TypeDefault::unbind(const_cast<Tensor&>(*this), dim);
#else
    static c10::OperatorHandle op = c10::Dispatcher::singleton().findSchema({"aten::unbind", "int"}).value();
    return c10::Dispatcher::singleton().callUnboxedOnly<std::vector<Tensor>, const Tensor &, int64_t>(
        op, impl::dispatchTypeId(at::detail::multi_dispatch_tensor_type_set(*this)), const_cast<Tensor&>(*this), dim);
#endif
}
#ifdef BUILD_NAMEDTENSOR
inline std::vector<Tensor> Tensor::unbind(Dimname dim) const {
#ifdef USE_STATIC_DISPATCH
    return TypeDefault::unbind(const_cast<Tensor&>(*this), dim);
#else
    static auto table = globalATenDispatch().getOpTable("aten::unbind.Dimname(Tensor(a) self, Dimname dim) -> Tensor(a)[]");
    return table->callUnboxed<std::vector<Tensor>, const Tensor &, Dimname>(const_cast<Tensor&>(*this), dim);
#endif
}
#endif
inline Tensor Tensor::to_sparse(int64_t sparse_dim) const {
#ifdef USE_STATIC_DISPATCH
    switch(tensorTypeIdToBackend(impl::dispatchTypeId(type_set()))) {
        case Backend::CPU:
            return CPUType::to_sparse(const_cast<Tensor&>(*this), sparse_dim);
            break;
        default:
            AT_ERROR("to_sparse not implemented for ", at::toString(type_set()));
    }
#else
    static c10::OperatorHandle op = c10::Dispatcher::singleton().findSchema({"aten::to_sparse", "sparse_dim"}).value();
    return c10::Dispatcher::singleton().callUnboxed<Tensor, const Tensor &, int64_t>(
        op, impl::dispatchTypeId(at::detail::multi_dispatch_tensor_type_set(*this)), const_cast<Tensor&>(*this), sparse_dim);
#endif
}
inline Tensor Tensor::to_sparse() const {
#ifdef USE_STATIC_DISPATCH
    switch(tensorTypeIdToBackend(impl::dispatchTypeId(type_set()))) {
        case Backend::CPU:
            return CPUType::to_sparse(const_cast<Tensor&>(*this));
            break;
        default:
            AT_ERROR("to_sparse not implemented for ", at::toString(type_set()));
    }
#else
    static c10::OperatorHandle op = c10::Dispatcher::singleton().findSchema({"aten::to_sparse", ""}).value();
    return c10::Dispatcher::singleton().callUnboxed<Tensor, const Tensor &>(
        op, impl::dispatchTypeId(at::detail::multi_dispatch_tensor_type_set(*this)), const_cast<Tensor&>(*this));
#endif
}
inline Tensor Tensor::to_mkldnn() const {
#ifdef USE_STATIC_DISPATCH
    switch(tensorTypeIdToBackend(impl::dispatchTypeId(type_set()))) {
        case Backend::CPU:
            return CPUType::to_mkldnn(const_cast<Tensor&>(*this));
            break;
        default:
            AT_ERROR("to_mkldnn not implemented for ", at::toString(type_set()));
    }
#else
    static c10::OperatorHandle op = c10::Dispatcher::singleton().findSchema({"aten::to_mkldnn", ""}).value();
    return c10::Dispatcher::singleton().callUnboxed<Tensor, const Tensor &>(
        op, impl::dispatchTypeId(at::detail::multi_dispatch_tensor_type_set(*this)), const_cast<Tensor&>(*this));
#endif
}
inline Tensor Tensor::dequantize() const {
#ifdef USE_STATIC_DISPATCH
    switch(tensorTypeIdToBackend(impl::dispatchTypeId(type_set()))) {
        case Backend::QuantizedCPU:
            return QuantizedCPUType::dequantize(const_cast<Tensor&>(*this));
            break;
        default:
            AT_ERROR("dequantize not implemented for ", at::toString(type_set()));
    }
#else
    static c10::OperatorHandle op = c10::Dispatcher::singleton().findSchema({"aten::dequantize", ""}).value();
    return c10::Dispatcher::singleton().callUnboxed<Tensor, const Tensor &>(
        op, impl::dispatchTypeId(at::detail::multi_dispatch_tensor_type_set(*this)), const_cast<Tensor&>(*this));
#endif
}
inline double Tensor::q_scale() const {
#ifdef USE_STATIC_DISPATCH
    switch(tensorTypeIdToBackend(impl::dispatchTypeId(type_set()))) {
        case Backend::QuantizedCPU:
            return QuantizedCPUType::q_scale(const_cast<Tensor&>(*this));
            break;
        default:
            AT_ERROR("q_scale not implemented for ", at::toString(type_set()));
    }
#else
    static c10::OperatorHandle op = c10::Dispatcher::singleton().findSchema({"aten::q_scale", ""}).value();
    return c10::Dispatcher::singleton().callUnboxed<double, const Tensor &>(
        op, impl::dispatchTypeId(at::detail::multi_dispatch_tensor_type_set(*this)), const_cast<Tensor&>(*this));
#endif
}
inline int64_t Tensor::q_zero_point() const {
#ifdef USE_STATIC_DISPATCH
    switch(tensorTypeIdToBackend(impl::dispatchTypeId(type_set()))) {
        case Backend::QuantizedCPU:
            return QuantizedCPUType::q_zero_point(const_cast<Tensor&>(*this));
            break;
        default:
            AT_ERROR("q_zero_point not implemented for ", at::toString(type_set()));
    }
#else
    static c10::OperatorHandle op = c10::Dispatcher::singleton().findSchema({"aten::q_zero_point", ""}).value();
    return c10::Dispatcher::singleton().callUnboxed<int64_t, const Tensor &>(
        op, impl::dispatchTypeId(at::detail::multi_dispatch_tensor_type_set(*this)), const_cast<Tensor&>(*this));
#endif
}
inline Tensor Tensor::q_per_channel_scales() const {
#ifdef USE_STATIC_DISPATCH
    switch(tensorTypeIdToBackend(impl::dispatchTypeId(type_set()))) {
        case Backend::QuantizedCPU:
            return QuantizedCPUType::q_per_channel_scales(const_cast<Tensor&>(*this));
            break;
        default:
            AT_ERROR("q_per_channel_scales not implemented for ", at::toString(type_set()));
    }
#else
    static c10::OperatorHandle op = c10::Dispatcher::singleton().findSchema({"aten::q_per_channel_scales", ""}).value();
    return c10::Dispatcher::singleton().callUnboxedOnly<Tensor, const Tensor &>(
        op, impl::dispatchTypeId(at::detail::multi_dispatch_tensor_type_set(*this)), const_cast<Tensor&>(*this));
#endif
}
inline Tensor Tensor::q_per_channel_zero_points() const {
#ifdef USE_STATIC_DISPATCH
    switch(tensorTypeIdToBackend(impl::dispatchTypeId(type_set()))) {
        case Backend::QuantizedCPU:
            return QuantizedCPUType::q_per_channel_zero_points(const_cast<Tensor&>(*this));
            break;
        default:
            AT_ERROR("q_per_channel_zero_points not implemented for ", at::toString(type_set()));
    }
#else
    static c10::OperatorHandle op = c10::Dispatcher::singleton().findSchema({"aten::q_per_channel_zero_points", ""}).value();
    return c10::Dispatcher::singleton().callUnboxedOnly<Tensor, const Tensor &>(
        op, impl::dispatchTypeId(at::detail::multi_dispatch_tensor_type_set(*this)), const_cast<Tensor&>(*this));
#endif
}
inline int64_t Tensor::q_per_channel_axis() const {
#ifdef USE_STATIC_DISPATCH
    switch(tensorTypeIdToBackend(impl::dispatchTypeId(type_set()))) {
        case Backend::QuantizedCPU:
            return QuantizedCPUType::q_per_channel_axis(const_cast<Tensor&>(*this));
            break;
        default:
            AT_ERROR("q_per_channel_axis not implemented for ", at::toString(type_set()));
    }
#else
    static auto table = globalATenDispatch().getOpTable("aten::q_per_channel_axis(Tensor self) -> int");
    return table->callUnboxed<int64_t, const Tensor &>(const_cast<Tensor&>(*this));
#endif
}
inline Tensor Tensor::int_repr() const {
#ifdef USE_STATIC_DISPATCH
    switch(tensorTypeIdToBackend(impl::dispatchTypeId(type_set()))) {
        case Backend::QuantizedCPU:
            return QuantizedCPUType::int_repr(const_cast<Tensor&>(*this));
            break;
        default:
            AT_ERROR("int_repr not implemented for ", at::toString(type_set()));
    }
#else
    static c10::OperatorHandle op = c10::Dispatcher::singleton().findSchema({"aten::int_repr", ""}).value();
    return c10::Dispatcher::singleton().callUnboxed<Tensor, const Tensor &>(
        op, impl::dispatchTypeId(at::detail::multi_dispatch_tensor_type_set(*this)), const_cast<Tensor&>(*this));
#endif
}
inline QScheme Tensor::qscheme() const {
#ifdef USE_STATIC_DISPATCH
    switch(tensorTypeIdToBackend(impl::dispatchTypeId(type_set()))) {
        case Backend::QuantizedCPU:
            return QuantizedCPUType::qscheme(const_cast<Tensor&>(*this));
            break;
        default:
            AT_ERROR("qscheme not implemented for ", at::toString(type_set()));
    }
#else
    static auto table = globalATenDispatch().getOpTable("aten::qscheme(Tensor self) -> QScheme");
    return table->callUnboxed<QScheme, const Tensor &>(const_cast<Tensor&>(*this));
#endif
}
inline Tensor Tensor::to(const TensorOptions & options, bool non_blocking, bool copy) const {
#ifdef USE_STATIC_DISPATCH
    return TypeDefault::to(const_cast<Tensor&>(*this), options, non_blocking, copy);
#else
    static auto table = globalATenDispatch().getOpTable("aten::to.dtype_layout(Tensor self, *, ScalarType dtype, Layout layout, Device device, bool pin_memory=False, bool non_blocking=False, bool copy=False) -> Tensor");
    return table->callUnboxed<Tensor, const Tensor &, const TensorOptions &, bool, bool>(const_cast<Tensor&>(*this), options, non_blocking, copy);
#endif
}
inline Tensor Tensor::to(Device device, ScalarType dtype, bool non_blocking, bool copy) const {
#ifdef USE_STATIC_DISPATCH
    return TypeDefault::to(const_cast<Tensor&>(*this), device, dtype, non_blocking, copy);
#else
    static auto table = globalATenDispatch().getOpTable("aten::to.device(Tensor self, Device device, ScalarType dtype, bool non_blocking=False, bool copy=False) -> Tensor");
    return table->callUnboxed<Tensor, const Tensor &, Device, ScalarType, bool, bool>(const_cast<Tensor&>(*this), device, dtype, non_blocking, copy);
#endif
}
inline Tensor Tensor::to(ScalarType dtype, bool non_blocking, bool copy) const {
#ifdef USE_STATIC_DISPATCH
    return TypeDefault::to(const_cast<Tensor&>(*this), dtype, non_blocking, copy);
#else
    static auto table = globalATenDispatch().getOpTable("aten::to.dtype(Tensor self, ScalarType dtype, bool non_blocking=False, bool copy=False) -> Tensor");
    return table->callUnboxed<Tensor, const Tensor &, ScalarType, bool, bool>(const_cast<Tensor&>(*this), dtype, non_blocking, copy);
#endif
}
inline Tensor Tensor::to(const Tensor & other, bool non_blocking, bool copy) const {
#ifdef USE_STATIC_DISPATCH
    return TypeDefault::to(const_cast<Tensor&>(*this), other, non_blocking, copy);
#else
    static c10::OperatorHandle op = c10::Dispatcher::singleton().findSchema({"aten::to", "other"}).value();
    return c10::Dispatcher::singleton().callUnboxed<Tensor, const Tensor &, const Tensor &, bool, bool>(
        op, impl::dispatchTypeId(at::detail::multi_dispatch_tensor_type_set(*this, other)), const_cast<Tensor&>(*this), other, non_blocking, copy);
#endif
}
inline Scalar Tensor::item() const {
#ifdef USE_STATIC_DISPATCH
    return TypeDefault::item(const_cast<Tensor&>(*this));
#else
    static c10::OperatorHandle op = c10::Dispatcher::singleton().findSchema({"aten::item", ""}).value();
    return c10::Dispatcher::singleton().callUnboxed<Scalar, const Tensor &>(
        op, impl::dispatchTypeId(at::detail::multi_dispatch_tensor_type_set(*this)), const_cast<Tensor&>(*this));
#endif
}
inline Tensor & Tensor::set_(Storage source) const {
#ifdef USE_STATIC_DISPATCH
    switch(tensorTypeIdToBackend(impl::dispatchTypeId(type_set()))) {
        case Backend::CPU:
            return CPUType::set_(const_cast<Tensor&>(*this), source);
            break;
        default:
            AT_ERROR("set_ not implemented for ", at::toString(type_set()));
    }
#else
    static auto table = globalATenDispatch().getOpTable("aten::set_.source_Storage(Tensor(a!) self, Storage source) -> Tensor(a!)");
    return table->callUnboxed<Tensor &, Tensor &, Storage>(const_cast<Tensor&>(*this), source);
#endif
}
inline Tensor & Tensor::set_(Storage source, int64_t storage_offset, IntArrayRef size, IntArrayRef stride) const {
#ifdef USE_STATIC_DISPATCH
    switch(tensorTypeIdToBackend(impl::dispatchTypeId(type_set()))) {
        case Backend::CPU:
            return CPUType::set_(const_cast<Tensor&>(*this), source, storage_offset, size, stride);
            break;
        case Backend::QuantizedCPU:
            return QuantizedCPUType::set_(const_cast<Tensor&>(*this), source, storage_offset, size, stride);
            break;
        default:
            AT_ERROR("set_ not implemented for ", at::toString(type_set()));
    }
#else
    static auto table = globalATenDispatch().getOpTable("aten::set_.source_Storage_storage_offset(Tensor(a!) self, Storage source, int storage_offset, int[] size, int[] stride=[]) -> Tensor(a!)");
    return table->callUnboxed<Tensor &, Tensor &, Storage, int64_t, IntArrayRef, IntArrayRef>(const_cast<Tensor&>(*this), source, storage_offset, size, stride);
#endif
}
inline Tensor & Tensor::set_(const Tensor & source) const {
#ifdef USE_STATIC_DISPATCH
    switch(tensorTypeIdToBackend(impl::dispatchTypeId(type_set()))) {
        case Backend::CPU:
            return CPUType::set_(const_cast<Tensor&>(*this), source);
            break;
        default:
            AT_ERROR("set_ not implemented for ", at::toString(type_set()));
    }
#else
    static c10::OperatorHandle op = c10::Dispatcher::singleton().findSchema({"aten::set_", "source_Tensor"}).value();
    return c10::Dispatcher::singleton().callUnboxedOnly<Tensor &, Tensor &, const Tensor &>(
        op, impl::dispatchTypeId(at::detail::multi_dispatch_tensor_type_set(*this, source)), const_cast<Tensor&>(*this), source);
#endif
}
inline Tensor & Tensor::set_() const {
#ifdef USE_STATIC_DISPATCH
    switch(tensorTypeIdToBackend(impl::dispatchTypeId(type_set()))) {
        case Backend::CPU:
            return CPUType::set_(const_cast<Tensor&>(*this));
            break;
        default:
            AT_ERROR("set_ not implemented for ", at::toString(type_set()));
    }
#else
    static c10::OperatorHandle op = c10::Dispatcher::singleton().findSchema({"aten::set_", ""}).value();
    return c10::Dispatcher::singleton().callUnboxedOnly<Tensor &, Tensor &>(
        op, impl::dispatchTypeId(at::detail::multi_dispatch_tensor_type_set(*this)), const_cast<Tensor&>(*this));
#endif
}
inline Tensor & Tensor::set_quantizer_(ConstQuantizerPtr quantizer) const {
#ifdef USE_STATIC_DISPATCH
    switch(tensorTypeIdToBackend(impl::dispatchTypeId(type_set()))) {
        case Backend::QuantizedCPU:
            return QuantizedCPUType::set_quantizer_(const_cast<Tensor&>(*this), quantizer);
            break;
        default:
            AT_ERROR("set_quantizer_ not implemented for ", at::toString(type_set()));
    }
#else
    static auto table = globalATenDispatch().getOpTable("aten::set_quantizer_(Tensor(a!) self, ConstQuantizerPtr quantizer) -> Tensor(a!)");
    return table->callUnboxed<Tensor &, Tensor &, ConstQuantizerPtr>(const_cast<Tensor&>(*this), quantizer);
#endif
}
inline bool Tensor::is_set_to(const Tensor & tensor) const {
#ifdef USE_STATIC_DISPATCH
    switch(tensorTypeIdToBackend(impl::dispatchTypeId(type_set()))) {
        case Backend::CPU:
            return CPUType::is_set_to(const_cast<Tensor&>(*this), tensor);
            break;
        default:
            AT_ERROR("is_set_to not implemented for ", at::toString(type_set()));
    }
#else
    static c10::OperatorHandle op = c10::Dispatcher::singleton().findSchema({"aten::is_set_to", ""}).value();
    return c10::Dispatcher::singleton().callUnboxed<bool, const Tensor &, const Tensor &>(
        op, impl::dispatchTypeId(at::detail::multi_dispatch_tensor_type_set(*this, tensor)), const_cast<Tensor&>(*this), tensor);
#endif
}
inline Tensor & Tensor::masked_fill_(const Tensor & mask, Scalar value) const {
#ifdef USE_STATIC_DISPATCH
    switch(tensorTypeIdToBackend(impl::dispatchTypeId(type_set()))) {
        case Backend::CPU:
            return CPUType::masked_fill_(const_cast<Tensor&>(*this), mask, value);
            break;
        default:
            AT_ERROR("masked_fill_ not implemented for ", at::toString(type_set()));
    }
#else
    static c10::OperatorHandle op = c10::Dispatcher::singleton().findSchema({"aten::masked_fill_", "Scalar"}).value();
    return c10::Dispatcher::singleton().callUnboxedOnly<Tensor &, Tensor &, const Tensor &, Scalar>(
        op, impl::dispatchTypeId(at::detail::multi_dispatch_tensor_type_set(*this, mask)), const_cast<Tensor&>(*this), mask, value);
#endif
}
inline Tensor Tensor::masked_fill(const Tensor & mask, Scalar value) const {
#ifdef USE_STATIC_DISPATCH
    return TypeDefault::masked_fill(const_cast<Tensor&>(*this), mask, value);
#else
    static c10::OperatorHandle op = c10::Dispatcher::singleton().findSchema({"aten::masked_fill", "Scalar"}).value();
    return c10::Dispatcher::singleton().callUnboxed<Tensor, const Tensor &, const Tensor &, Scalar>(
        op, impl::dispatchTypeId(at::detail::multi_dispatch_tensor_type_set(*this, mask)), const_cast<Tensor&>(*this), mask, value);
#endif
}
inline Tensor & Tensor::masked_fill_(const Tensor & mask, const Tensor & value) const {
#ifdef USE_STATIC_DISPATCH
    switch(tensorTypeIdToBackend(impl::dispatchTypeId(type_set()))) {
        case Backend::CPU:
            return CPUType::masked_fill_(const_cast<Tensor&>(*this), mask, value);
            break;
        default:
            AT_ERROR("masked_fill_ not implemented for ", at::toString(type_set()));
    }
#else
    static c10::OperatorHandle op = c10::Dispatcher::singleton().findSchema({"aten::masked_fill_", "Tensor"}).value();
    return c10::Dispatcher::singleton().callUnboxedOnly<Tensor &, Tensor &, const Tensor &, const Tensor &>(
        op, impl::dispatchTypeId(at::detail::multi_dispatch_tensor_type_set(*this, mask, value)), const_cast<Tensor&>(*this), mask, value);
#endif
}
inline Tensor Tensor::masked_fill(const Tensor & mask, const Tensor & value) const {
#ifdef USE_STATIC_DISPATCH
    return TypeDefault::masked_fill(const_cast<Tensor&>(*this), mask, value);
#else
    static c10::OperatorHandle op = c10::Dispatcher::singleton().findSchema({"aten::masked_fill", "Tensor"}).value();
    return c10::Dispatcher::singleton().callUnboxed<Tensor, const Tensor &, const Tensor &, const Tensor &>(
        op, impl::dispatchTypeId(at::detail::multi_dispatch_tensor_type_set(*this, mask, value)), const_cast<Tensor&>(*this), mask, value);
#endif
}
inline Tensor & Tensor::masked_scatter_(const Tensor & mask, const Tensor & source) const {
#ifdef USE_STATIC_DISPATCH
    switch(tensorTypeIdToBackend(impl::dispatchTypeId(type_set()))) {
        case Backend::CPU:
            return CPUType::masked_scatter_(const_cast<Tensor&>(*this), mask, source);
            break;
        default:
            AT_ERROR("masked_scatter_ not implemented for ", at::toString(type_set()));
    }
#else
    static c10::OperatorHandle op = c10::Dispatcher::singleton().findSchema({"aten::masked_scatter_", ""}).value();
    return c10::Dispatcher::singleton().callUnboxedOnly<Tensor &, Tensor &, const Tensor &, const Tensor &>(
        op, impl::dispatchTypeId(at::detail::multi_dispatch_tensor_type_set(*this, mask, source)), const_cast<Tensor&>(*this), mask, source);
#endif
}
inline Tensor Tensor::masked_scatter(const Tensor & mask, const Tensor & source) const {
#ifdef USE_STATIC_DISPATCH
    return TypeDefault::masked_scatter(const_cast<Tensor&>(*this), mask, source);
#else
    static c10::OperatorHandle op = c10::Dispatcher::singleton().findSchema({"aten::masked_scatter", ""}).value();
    return c10::Dispatcher::singleton().callUnboxed<Tensor, const Tensor &, const Tensor &, const Tensor &>(
        op, impl::dispatchTypeId(at::detail::multi_dispatch_tensor_type_set(*this, mask, source)), const_cast<Tensor&>(*this), mask, source);
#endif
}
inline Tensor Tensor::view(IntArrayRef size) const {
#ifdef USE_STATIC_DISPATCH
    switch(tensorTypeIdToBackend(impl::dispatchTypeId(type_set()))) {
        case Backend::CPU:
            return CPUType::view(const_cast<Tensor&>(*this), size);
            break;
        case Backend::QuantizedCPU:
            return QuantizedCPUType::view(const_cast<Tensor&>(*this), size);
            break;
        default:
            AT_ERROR("view not implemented for ", at::toString(type_set()));
    }
#else
    static c10::OperatorHandle op = c10::Dispatcher::singleton().findSchema({"aten::view", ""}).value();
    return c10::Dispatcher::singleton().callUnboxedOnly<Tensor, const Tensor &, IntArrayRef>(
        op, impl::dispatchTypeId(at::detail::multi_dispatch_tensor_type_set(*this)), const_cast<Tensor&>(*this), size);
#endif
}
inline Tensor & Tensor::put_(const Tensor & index, const Tensor & source, bool accumulate) const {
#ifdef USE_STATIC_DISPATCH
    switch(tensorTypeIdToBackend(impl::dispatchTypeId(type_set()))) {
        case Backend::CPU:
            return CPUType::put_(const_cast<Tensor&>(*this), index, source, accumulate);
            break;
        default:
            AT_ERROR("put_ not implemented for ", at::toString(type_set()));
    }
#else
    static c10::OperatorHandle op = c10::Dispatcher::singleton().findSchema({"aten::put_", ""}).value();
    return c10::Dispatcher::singleton().callUnboxedOnly<Tensor &, Tensor &, const Tensor &, const Tensor &, bool>(
        op, impl::dispatchTypeId(at::detail::multi_dispatch_tensor_type_set(*this, index, source)), const_cast<Tensor&>(*this), index, source, accumulate);
#endif
}
inline Tensor & Tensor::index_add_(int64_t dim, const Tensor & index, const Tensor & source) const {
#ifdef USE_STATIC_DISPATCH
    switch(tensorTypeIdToBackend(impl::dispatchTypeId(type_set()))) {
        case Backend::CPU:
            return CPUType::index_add_(const_cast<Tensor&>(*this), dim, index, source);
            break;
        default:
            AT_ERROR("index_add_ not implemented for ", at::toString(type_set()));
    }
#else
    static c10::OperatorHandle op = c10::Dispatcher::singleton().findSchema({"aten::index_add_", ""}).value();
    return c10::Dispatcher::singleton().callUnboxedOnly<Tensor &, Tensor &, int64_t, const Tensor &, const Tensor &>(
        op, impl::dispatchTypeId(at::detail::multi_dispatch_tensor_type_set(*this, index, source)), const_cast<Tensor&>(*this), dim, index, source);
#endif
}
inline Tensor Tensor::index_add(int64_t dim, const Tensor & index, const Tensor & source) const {
#ifdef USE_STATIC_DISPATCH
    return TypeDefault::index_add(const_cast<Tensor&>(*this), dim, index, source);
#else
    static c10::OperatorHandle op = c10::Dispatcher::singleton().findSchema({"aten::index_add", ""}).value();
    return c10::Dispatcher::singleton().callUnboxed<Tensor, const Tensor &, int64_t, const Tensor &, const Tensor &>(
        op, impl::dispatchTypeId(at::detail::multi_dispatch_tensor_type_set(*this, index, source)), const_cast<Tensor&>(*this), dim, index, source);
#endif
}
#ifdef BUILD_NAMEDTENSOR
inline Tensor Tensor::index_add(Dimname dim, const Tensor & index, const Tensor & source) const {
#ifdef USE_STATIC_DISPATCH
    return TypeDefault::index_add(const_cast<Tensor&>(*this), dim, index, source);
#else
    static auto table = globalATenDispatch().getOpTable("aten::index_add.dimname(Tensor self, Dimname dim, Tensor index, Tensor source) -> Tensor");
    return table->callUnboxed<Tensor, const Tensor &, Dimname, const Tensor &, const Tensor &>(const_cast<Tensor&>(*this), dim, index, source);
#endif
}
#endif
inline Tensor & Tensor::index_fill_(int64_t dim, const Tensor & index, Scalar value) const {
#ifdef USE_STATIC_DISPATCH
    switch(tensorTypeIdToBackend(impl::dispatchTypeId(type_set()))) {
        case Backend::CPU:
            return CPUType::index_fill_(const_cast<Tensor&>(*this), dim, index, value);
            break;
        default:
            AT_ERROR("index_fill_ not implemented for ", at::toString(type_set()));
    }
#else
    static c10::OperatorHandle op = c10::Dispatcher::singleton().findSchema({"aten::index_fill_", "Scalar"}).value();
    return c10::Dispatcher::singleton().callUnboxedOnly<Tensor &, Tensor &, int64_t, const Tensor &, Scalar>(
        op, impl::dispatchTypeId(at::detail::multi_dispatch_tensor_type_set(*this, index)), const_cast<Tensor&>(*this), dim, index, value);
#endif
}
inline Tensor Tensor::index_fill(int64_t dim, const Tensor & index, Scalar value) const {
#ifdef USE_STATIC_DISPATCH
    return TypeDefault::index_fill(const_cast<Tensor&>(*this), dim, index, value);
#else
    static c10::OperatorHandle op = c10::Dispatcher::singleton().findSchema({"aten::index_fill", "Scalar"}).value();
    return c10::Dispatcher::singleton().callUnboxed<Tensor, const Tensor &, int64_t, const Tensor &, Scalar>(
        op, impl::dispatchTypeId(at::detail::multi_dispatch_tensor_type_set(*this, index)), const_cast<Tensor&>(*this), dim, index, value);
#endif
}
inline Tensor & Tensor::index_fill_(int64_t dim, const Tensor & index, const Tensor & value) const {
#ifdef USE_STATIC_DISPATCH
    switch(tensorTypeIdToBackend(impl::dispatchTypeId(type_set()))) {
        case Backend::CPU:
            return CPUType::index_fill_(const_cast<Tensor&>(*this), dim, index, value);
            break;
        default:
            AT_ERROR("index_fill_ not implemented for ", at::toString(type_set()));
    }
#else
    static c10::OperatorHandle op = c10::Dispatcher::singleton().findSchema({"aten::index_fill_", "Tensor"}).value();
    return c10::Dispatcher::singleton().callUnboxedOnly<Tensor &, Tensor &, int64_t, const Tensor &, const Tensor &>(
        op, impl::dispatchTypeId(at::detail::multi_dispatch_tensor_type_set(*this, index, value)), const_cast<Tensor&>(*this), dim, index, value);
#endif
}
inline Tensor Tensor::index_fill(int64_t dim, const Tensor & index, const Tensor & value) const {
#ifdef USE_STATIC_DISPATCH
    return TypeDefault::index_fill(const_cast<Tensor&>(*this), dim, index, value);
#else
    static c10::OperatorHandle op = c10::Dispatcher::singleton().findSchema({"aten::index_fill", "Tensor"}).value();
    return c10::Dispatcher::singleton().callUnboxed<Tensor, const Tensor &, int64_t, const Tensor &, const Tensor &>(
        op, impl::dispatchTypeId(at::detail::multi_dispatch_tensor_type_set(*this, index, value)), const_cast<Tensor&>(*this), dim, index, value);
#endif
}
#ifdef BUILD_NAMEDTENSOR
inline Tensor Tensor::index_fill(Dimname dim, const Tensor & index, Scalar value) const {
#ifdef USE_STATIC_DISPATCH
    return TypeDefault::index_fill(const_cast<Tensor&>(*this), dim, index, value);
#else
    static auto table = globalATenDispatch().getOpTable("aten::index_fill.dimname_Scalar(Tensor self, Dimname dim, Tensor index, Scalar value) -> Tensor");
    return table->callUnboxed<Tensor, const Tensor &, Dimname, const Tensor &, Scalar>(const_cast<Tensor&>(*this), dim, index, value);
#endif
}
#endif
#ifdef BUILD_NAMEDTENSOR
inline Tensor Tensor::index_fill(Dimname dim, const Tensor & index, const Tensor & value) const {
#ifdef USE_STATIC_DISPATCH
    return TypeDefault::index_fill(const_cast<Tensor&>(*this), dim, index, value);
#else
    static auto table = globalATenDispatch().getOpTable("aten::index_fill.dimname_Tensor(Tensor self, Dimname dim, Tensor index, Tensor value) -> Tensor");
    return table->callUnboxed<Tensor, const Tensor &, Dimname, const Tensor &, const Tensor &>(const_cast<Tensor&>(*this), dim, index, value);
#endif
}
#endif
inline Tensor & Tensor::scatter_(int64_t dim, const Tensor & index, const Tensor & src) const {
#ifdef USE_STATIC_DISPATCH
    switch(tensorTypeIdToBackend(impl::dispatchTypeId(type_set()))) {
        case Backend::CPU:
            return CPUType::scatter_(const_cast<Tensor&>(*this), dim, index, src);
            break;
        default:
            AT_ERROR("scatter_ not implemented for ", at::toString(type_set()));
    }
#else
    static c10::OperatorHandle op = c10::Dispatcher::singleton().findSchema({"aten::scatter_", "src"}).value();
    return c10::Dispatcher::singleton().callUnboxedOnly<Tensor &, Tensor &, int64_t, const Tensor &, const Tensor &>(
        op, impl::dispatchTypeId(at::detail::multi_dispatch_tensor_type_set(*this, index, src)), const_cast<Tensor&>(*this), dim, index, src);
#endif
}
inline Tensor Tensor::scatter(int64_t dim, const Tensor & index, const Tensor & src) const {
#ifdef USE_STATIC_DISPATCH
    return TypeDefault::scatter(const_cast<Tensor&>(*this), dim, index, src);
#else
    static c10::OperatorHandle op = c10::Dispatcher::singleton().findSchema({"aten::scatter", "src"}).value();
    return c10::Dispatcher::singleton().callUnboxed<Tensor, const Tensor &, int64_t, const Tensor &, const Tensor &>(
        op, impl::dispatchTypeId(at::detail::multi_dispatch_tensor_type_set(*this, index, src)), const_cast<Tensor&>(*this), dim, index, src);
#endif
}
inline Tensor & Tensor::scatter_(int64_t dim, const Tensor & index, Scalar value) const {
#ifdef USE_STATIC_DISPATCH
    switch(tensorTypeIdToBackend(impl::dispatchTypeId(type_set()))) {
        case Backend::CPU:
            return CPUType::scatter_(const_cast<Tensor&>(*this), dim, index, value);
            break;
        default:
            AT_ERROR("scatter_ not implemented for ", at::toString(type_set()));
    }
#else
    static c10::OperatorHandle op = c10::Dispatcher::singleton().findSchema({"aten::scatter_", "value"}).value();
    return c10::Dispatcher::singleton().callUnboxedOnly<Tensor &, Tensor &, int64_t, const Tensor &, Scalar>(
        op, impl::dispatchTypeId(at::detail::multi_dispatch_tensor_type_set(*this, index)), const_cast<Tensor&>(*this), dim, index, value);
#endif
}
inline Tensor Tensor::scatter(int64_t dim, const Tensor & index, Scalar value) const {
#ifdef USE_STATIC_DISPATCH
    return TypeDefault::scatter(const_cast<Tensor&>(*this), dim, index, value);
#else
    static c10::OperatorHandle op = c10::Dispatcher::singleton().findSchema({"aten::scatter", "value"}).value();
    return c10::Dispatcher::singleton().callUnboxed<Tensor, const Tensor &, int64_t, const Tensor &, Scalar>(
        op, impl::dispatchTypeId(at::detail::multi_dispatch_tensor_type_set(*this, index)), const_cast<Tensor&>(*this), dim, index, value);
#endif
}
#ifdef BUILD_NAMEDTENSOR
inline Tensor Tensor::scatter(Dimname dim, const Tensor & index, const Tensor & src) const {
#ifdef USE_STATIC_DISPATCH
    return TypeDefault::scatter(const_cast<Tensor&>(*this), dim, index, src);
#else
    static auto table = globalATenDispatch().getOpTable("aten::scatter.dimname_src(Tensor self, Dimname dim, Tensor index, Tensor src) -> Tensor");
    return table->callUnboxed<Tensor, const Tensor &, Dimname, const Tensor &, const Tensor &>(const_cast<Tensor&>(*this), dim, index, src);
#endif
}
#endif
#ifdef BUILD_NAMEDTENSOR
inline Tensor Tensor::scatter(Dimname dim, const Tensor & index, Scalar value) const {
#ifdef USE_STATIC_DISPATCH
    return TypeDefault::scatter(const_cast<Tensor&>(*this), dim, index, value);
#else
    static auto table = globalATenDispatch().getOpTable("aten::scatter.dimname_value(Tensor self, Dimname dim, Tensor index, Scalar value) -> Tensor");
    return table->callUnboxed<Tensor, const Tensor &, Dimname, const Tensor &, Scalar>(const_cast<Tensor&>(*this), dim, index, value);
#endif
}
#endif
inline Tensor & Tensor::scatter_add_(int64_t dim, const Tensor & index, const Tensor & src) const {
#ifdef USE_STATIC_DISPATCH
    switch(tensorTypeIdToBackend(impl::dispatchTypeId(type_set()))) {
        case Backend::CPU:
            return CPUType::scatter_add_(const_cast<Tensor&>(*this), dim, index, src);
            break;
        default:
            AT_ERROR("scatter_add_ not implemented for ", at::toString(type_set()));
    }
#else
    static c10::OperatorHandle op = c10::Dispatcher::singleton().findSchema({"aten::scatter_add_", ""}).value();
    return c10::Dispatcher::singleton().callUnboxedOnly<Tensor &, Tensor &, int64_t, const Tensor &, const Tensor &>(
        op, impl::dispatchTypeId(at::detail::multi_dispatch_tensor_type_set(*this, index, src)), const_cast<Tensor&>(*this), dim, index, src);
#endif
}
inline Tensor Tensor::scatter_add(int64_t dim, const Tensor & index, const Tensor & src) const {
#ifdef USE_STATIC_DISPATCH
    return TypeDefault::scatter_add(const_cast<Tensor&>(*this), dim, index, src);
#else
    static c10::OperatorHandle op = c10::Dispatcher::singleton().findSchema({"aten::scatter_add", ""}).value();
    return c10::Dispatcher::singleton().callUnboxed<Tensor, const Tensor &, int64_t, const Tensor &, const Tensor &>(
        op, impl::dispatchTypeId(at::detail::multi_dispatch_tensor_type_set(*this, index, src)), const_cast<Tensor&>(*this), dim, index, src);
#endif
}
#ifdef BUILD_NAMEDTENSOR
inline Tensor Tensor::scatter_add(Dimname dim, const Tensor & index, const Tensor & src) const {
#ifdef USE_STATIC_DISPATCH
    return TypeDefault::scatter_add(const_cast<Tensor&>(*this), dim, index, src);
#else
    static auto table = globalATenDispatch().getOpTable("aten::scatter_add.dimname(Tensor self, Dimname dim, Tensor index, Tensor src) -> Tensor");
    return table->callUnboxed<Tensor, const Tensor &, Dimname, const Tensor &, const Tensor &>(const_cast<Tensor&>(*this), dim, index, src);
#endif
}
#endif
inline Tensor & Tensor::lt_(Scalar other) const {
#ifdef USE_STATIC_DISPATCH
    return TypeDefault::lt_(const_cast<Tensor&>(*this), other);
#else
    static c10::OperatorHandle op = c10::Dispatcher::singleton().findSchema({"aten::lt_", "Scalar"}).value();
    return c10::Dispatcher::singleton().callUnboxedOnly<Tensor &, Tensor &, Scalar>(
        op, impl::dispatchTypeId(at::detail::multi_dispatch_tensor_type_set(*this)), const_cast<Tensor&>(*this), other);
#endif
}
inline Tensor & Tensor::lt_(const Tensor & other) const {
#ifdef USE_STATIC_DISPATCH
    return TypeDefault::lt_(const_cast<Tensor&>(*this), other);
#else
    static c10::OperatorHandle op = c10::Dispatcher::singleton().findSchema({"aten::lt_", "Tensor"}).value();
    return c10::Dispatcher::singleton().callUnboxedOnly<Tensor &, Tensor &, const Tensor &>(
        op, impl::dispatchTypeId(at::detail::multi_dispatch_tensor_type_set(*this, other)), const_cast<Tensor&>(*this), other);
#endif
}
inline Tensor & Tensor::gt_(Scalar other) const {
#ifdef USE_STATIC_DISPATCH
    switch(tensorTypeIdToBackend(impl::dispatchTypeId(type_set()))) {
        case Backend::CPU:
            return CPUType::gt_(const_cast<Tensor&>(*this), other);
            break;
        default:
            AT_ERROR("gt_ not implemented for ", at::toString(type_set()));
    }
#else
    static c10::OperatorHandle op = c10::Dispatcher::singleton().findSchema({"aten::gt_", "Scalar"}).value();
    return c10::Dispatcher::singleton().callUnboxedOnly<Tensor &, Tensor &, Scalar>(
        op, impl::dispatchTypeId(at::detail::multi_dispatch_tensor_type_set(*this)), const_cast<Tensor&>(*this), other);
#endif
}
inline Tensor & Tensor::gt_(const Tensor & other) const {
#ifdef USE_STATIC_DISPATCH
    switch(tensorTypeIdToBackend(impl::dispatchTypeId(type_set()))) {
        case Backend::CPU:
            return CPUType::gt_(const_cast<Tensor&>(*this), other);
            break;
        default:
            AT_ERROR("gt_ not implemented for ", at::toString(type_set()));
    }
#else
    static c10::OperatorHandle op = c10::Dispatcher::singleton().findSchema({"aten::gt_", "Tensor"}).value();
    return c10::Dispatcher::singleton().callUnboxedOnly<Tensor &, Tensor &, const Tensor &>(
        op, impl::dispatchTypeId(at::detail::multi_dispatch_tensor_type_set(*this, other)), const_cast<Tensor&>(*this), other);
#endif
}
inline Tensor & Tensor::le_(Scalar other) const {
#ifdef USE_STATIC_DISPATCH
    switch(tensorTypeIdToBackend(impl::dispatchTypeId(type_set()))) {
        case Backend::CPU:
            return CPUType::le_(const_cast<Tensor&>(*this), other);
            break;
        default:
            AT_ERROR("le_ not implemented for ", at::toString(type_set()));
    }
#else
    static c10::OperatorHandle op = c10::Dispatcher::singleton().findSchema({"aten::le_", "Scalar"}).value();
    return c10::Dispatcher::singleton().callUnboxedOnly<Tensor &, Tensor &, Scalar>(
        op, impl::dispatchTypeId(at::detail::multi_dispatch_tensor_type_set(*this)), const_cast<Tensor&>(*this), other);
#endif
}
inline Tensor & Tensor::le_(const Tensor & other) const {
#ifdef USE_STATIC_DISPATCH
    switch(tensorTypeIdToBackend(impl::dispatchTypeId(type_set()))) {
        case Backend::CPU:
            return CPUType::le_(const_cast<Tensor&>(*this), other);
            break;
        default:
            AT_ERROR("le_ not implemented for ", at::toString(type_set()));
    }
#else
    static c10::OperatorHandle op = c10::Dispatcher::singleton().findSchema({"aten::le_", "Tensor"}).value();
    return c10::Dispatcher::singleton().callUnboxedOnly<Tensor &, Tensor &, const Tensor &>(
        op, impl::dispatchTypeId(at::detail::multi_dispatch_tensor_type_set(*this, other)), const_cast<Tensor&>(*this), other);
#endif
}
inline Tensor & Tensor::ge_(Scalar other) const {
#ifdef USE_STATIC_DISPATCH
    switch(tensorTypeIdToBackend(impl::dispatchTypeId(type_set()))) {
        case Backend::CPU:
            return CPUType::ge_(const_cast<Tensor&>(*this), other);
            break;
        default:
            AT_ERROR("ge_ not implemented for ", at::toString(type_set()));
    }
#else
    static c10::OperatorHandle op = c10::Dispatcher::singleton().findSchema({"aten::ge_", "Scalar"}).value();
    return c10::Dispatcher::singleton().callUnboxedOnly<Tensor &, Tensor &, Scalar>(
        op, impl::dispatchTypeId(at::detail::multi_dispatch_tensor_type_set(*this)), const_cast<Tensor&>(*this), other);
#endif
}
inline Tensor & Tensor::ge_(const Tensor & other) const {
#ifdef USE_STATIC_DISPATCH
    switch(tensorTypeIdToBackend(impl::dispatchTypeId(type_set()))) {
        case Backend::CPU:
            return CPUType::ge_(const_cast<Tensor&>(*this), other);
            break;
        default:
            AT_ERROR("ge_ not implemented for ", at::toString(type_set()));
    }
#else
    static c10::OperatorHandle op = c10::Dispatcher::singleton().findSchema({"aten::ge_", "Tensor"}).value();
    return c10::Dispatcher::singleton().callUnboxedOnly<Tensor &, Tensor &, const Tensor &>(
        op, impl::dispatchTypeId(at::detail::multi_dispatch_tensor_type_set(*this, other)), const_cast<Tensor&>(*this), other);
#endif
}
inline Tensor & Tensor::eq_(Scalar other) const {
#ifdef USE_STATIC_DISPATCH
    switch(tensorTypeIdToBackend(impl::dispatchTypeId(type_set()))) {
        case Backend::CPU:
            return CPUType::eq_(const_cast<Tensor&>(*this), other);
            break;
        default:
            AT_ERROR("eq_ not implemented for ", at::toString(type_set()));
    }
#else
    static c10::OperatorHandle op = c10::Dispatcher::singleton().findSchema({"aten::eq_", "Scalar"}).value();
    return c10::Dispatcher::singleton().callUnboxedOnly<Tensor &, Tensor &, Scalar>(
        op, impl::dispatchTypeId(at::detail::multi_dispatch_tensor_type_set(*this)), const_cast<Tensor&>(*this), other);
#endif
}
inline Tensor & Tensor::eq_(const Tensor & other) const {
#ifdef USE_STATIC_DISPATCH
    switch(tensorTypeIdToBackend(impl::dispatchTypeId(type_set()))) {
        case Backend::CPU:
            return CPUType::eq_(const_cast<Tensor&>(*this), other);
            break;
        default:
            AT_ERROR("eq_ not implemented for ", at::toString(type_set()));
    }
#else
    static c10::OperatorHandle op = c10::Dispatcher::singleton().findSchema({"aten::eq_", "Tensor"}).value();
    return c10::Dispatcher::singleton().callUnboxedOnly<Tensor &, Tensor &, const Tensor &>(
        op, impl::dispatchTypeId(at::detail::multi_dispatch_tensor_type_set(*this, other)), const_cast<Tensor&>(*this), other);
#endif
}
inline Tensor & Tensor::ne_(Scalar other) const {
#ifdef USE_STATIC_DISPATCH
    switch(tensorTypeIdToBackend(impl::dispatchTypeId(type_set()))) {
        case Backend::CPU:
            return CPUType::ne_(const_cast<Tensor&>(*this), other);
            break;
        default:
            AT_ERROR("ne_ not implemented for ", at::toString(type_set()));
    }
#else
    static c10::OperatorHandle op = c10::Dispatcher::singleton().findSchema({"aten::ne_", "Scalar"}).value();
    return c10::Dispatcher::singleton().callUnboxedOnly<Tensor &, Tensor &, Scalar>(
        op, impl::dispatchTypeId(at::detail::multi_dispatch_tensor_type_set(*this)), const_cast<Tensor&>(*this), other);
#endif
}
inline Tensor & Tensor::ne_(const Tensor & other) const {
#ifdef USE_STATIC_DISPATCH
    switch(tensorTypeIdToBackend(impl::dispatchTypeId(type_set()))) {
        case Backend::CPU:
            return CPUType::ne_(const_cast<Tensor&>(*this), other);
            break;
        default:
            AT_ERROR("ne_ not implemented for ", at::toString(type_set()));
    }
#else
    static c10::OperatorHandle op = c10::Dispatcher::singleton().findSchema({"aten::ne_", "Tensor"}).value();
    return c10::Dispatcher::singleton().callUnboxedOnly<Tensor &, Tensor &, const Tensor &>(
        op, impl::dispatchTypeId(at::detail::multi_dispatch_tensor_type_set(*this, other)), const_cast<Tensor&>(*this), other);
#endif
}
inline Tensor Tensor::__and__(Scalar other) const {
#ifdef USE_STATIC_DISPATCH
    switch(tensorTypeIdToBackend(impl::dispatchTypeId(type_set()))) {
        case Backend::CPU:
            return CPUType::__and__(const_cast<Tensor&>(*this), other);
            break;
        default:
            AT_ERROR("__and__ not implemented for ", at::toString(type_set()));
    }
#else
    static c10::OperatorHandle op = c10::Dispatcher::singleton().findSchema({"aten::__and__", "Scalar"}).value();
    return c10::Dispatcher::singleton().callUnboxed<Tensor, const Tensor &, Scalar>(
        op, impl::dispatchTypeId(at::detail::multi_dispatch_tensor_type_set(*this)), const_cast<Tensor&>(*this), other);
#endif
}
inline Tensor Tensor::__and__(const Tensor & other) const {
#ifdef USE_STATIC_DISPATCH
    switch(tensorTypeIdToBackend(impl::dispatchTypeId(type_set()))) {
        case Backend::CPU:
            return CPUType::__and__(const_cast<Tensor&>(*this), other);
            break;
        default:
            AT_ERROR("__and__ not implemented for ", at::toString(type_set()));
    }
#else
    static c10::OperatorHandle op = c10::Dispatcher::singleton().findSchema({"aten::__and__", "Tensor"}).value();
    return c10::Dispatcher::singleton().callUnboxed<Tensor, const Tensor &, const Tensor &>(
        op, impl::dispatchTypeId(at::detail::multi_dispatch_tensor_type_set(*this, other)), const_cast<Tensor&>(*this), other);
#endif
}
inline Tensor & Tensor::__iand__(Scalar other) const {
#ifdef USE_STATIC_DISPATCH
    switch(tensorTypeIdToBackend(impl::dispatchTypeId(type_set()))) {
        case Backend::CPU:
            return CPUType::__iand__(const_cast<Tensor&>(*this), other);
            break;
        default:
            AT_ERROR("__iand__ not implemented for ", at::toString(type_set()));
    }
#else
    static c10::OperatorHandle op = c10::Dispatcher::singleton().findSchema({"aten::__iand__", "Scalar"}).value();
    return c10::Dispatcher::singleton().callUnboxedOnly<Tensor &, Tensor &, Scalar>(
        op, impl::dispatchTypeId(at::detail::multi_dispatch_tensor_type_set(*this)), const_cast<Tensor&>(*this), other);
#endif
}
inline Tensor & Tensor::__iand__(const Tensor & other) const {
#ifdef USE_STATIC_DISPATCH
    switch(tensorTypeIdToBackend(impl::dispatchTypeId(type_set()))) {
        case Backend::CPU:
            return CPUType::__iand__(const_cast<Tensor&>(*this), other);
            break;
        default:
            AT_ERROR("__iand__ not implemented for ", at::toString(type_set()));
    }
#else
    static c10::OperatorHandle op = c10::Dispatcher::singleton().findSchema({"aten::__iand__", "Tensor"}).value();
    return c10::Dispatcher::singleton().callUnboxedOnly<Tensor &, Tensor &, const Tensor &>(
        op, impl::dispatchTypeId(at::detail::multi_dispatch_tensor_type_set(*this, other)), const_cast<Tensor&>(*this), other);
#endif
}
inline Tensor Tensor::__or__(Scalar other) const {
#ifdef USE_STATIC_DISPATCH
    switch(tensorTypeIdToBackend(impl::dispatchTypeId(type_set()))) {
        case Backend::CPU:
            return CPUType::__or__(const_cast<Tensor&>(*this), other);
            break;
        default:
            AT_ERROR("__or__ not implemented for ", at::toString(type_set()));
    }
#else
    static c10::OperatorHandle op = c10::Dispatcher::singleton().findSchema({"aten::__or__", "Scalar"}).value();
    return c10::Dispatcher::singleton().callUnboxed<Tensor, const Tensor &, Scalar>(
        op, impl::dispatchTypeId(at::detail::multi_dispatch_tensor_type_set(*this)), const_cast<Tensor&>(*this), other);
#endif
}
inline Tensor Tensor::__or__(const Tensor & other) const {
#ifdef USE_STATIC_DISPATCH
    switch(tensorTypeIdToBackend(impl::dispatchTypeId(type_set()))) {
        case Backend::CPU:
            return CPUType::__or__(const_cast<Tensor&>(*this), other);
            break;
        default:
            AT_ERROR("__or__ not implemented for ", at::toString(type_set()));
    }
#else
    static c10::OperatorHandle op = c10::Dispatcher::singleton().findSchema({"aten::__or__", "Tensor"}).value();
    return c10::Dispatcher::singleton().callUnboxed<Tensor, const Tensor &, const Tensor &>(
        op, impl::dispatchTypeId(at::detail::multi_dispatch_tensor_type_set(*this, other)), const_cast<Tensor&>(*this), other);
#endif
}
inline Tensor & Tensor::__ior__(Scalar other) const {
#ifdef USE_STATIC_DISPATCH
    switch(tensorTypeIdToBackend(impl::dispatchTypeId(type_set()))) {
        case Backend::CPU:
            return CPUType::__ior__(const_cast<Tensor&>(*this), other);
            break;
        default:
            AT_ERROR("__ior__ not implemented for ", at::toString(type_set()));
    }
#else
    static c10::OperatorHandle op = c10::Dispatcher::singleton().findSchema({"aten::__ior__", "Scalar"}).value();
    return c10::Dispatcher::singleton().callUnboxedOnly<Tensor &, Tensor &, Scalar>(
        op, impl::dispatchTypeId(at::detail::multi_dispatch_tensor_type_set(*this)), const_cast<Tensor&>(*this), other);
#endif
}
inline Tensor & Tensor::__ior__(const Tensor & other) const {
#ifdef USE_STATIC_DISPATCH
    switch(tensorTypeIdToBackend(impl::dispatchTypeId(type_set()))) {
        case Backend::CPU:
            return CPUType::__ior__(const_cast<Tensor&>(*this), other);
            break;
        default:
            AT_ERROR("__ior__ not implemented for ", at::toString(type_set()));
    }
#else
    static c10::OperatorHandle op = c10::Dispatcher::singleton().findSchema({"aten::__ior__", "Tensor"}).value();
    return c10::Dispatcher::singleton().callUnboxedOnly<Tensor &, Tensor &, const Tensor &>(
        op, impl::dispatchTypeId(at::detail::multi_dispatch_tensor_type_set(*this, other)), const_cast<Tensor&>(*this), other);
#endif
}
inline Tensor Tensor::__xor__(Scalar other) const {
#ifdef USE_STATIC_DISPATCH
    switch(tensorTypeIdToBackend(impl::dispatchTypeId(type_set()))) {
        case Backend::CPU:
            return CPUType::__xor__(const_cast<Tensor&>(*this), other);
            break;
        default:
            AT_ERROR("__xor__ not implemented for ", at::toString(type_set()));
    }
#else
    static c10::OperatorHandle op = c10::Dispatcher::singleton().findSchema({"aten::__xor__", "Scalar"}).value();
    return c10::Dispatcher::singleton().callUnboxed<Tensor, const Tensor &, Scalar>(
        op, impl::dispatchTypeId(at::detail::multi_dispatch_tensor_type_set(*this)), const_cast<Tensor&>(*this), other);
#endif
}
inline Tensor Tensor::__xor__(const Tensor & other) const {
#ifdef USE_STATIC_DISPATCH
    switch(tensorTypeIdToBackend(impl::dispatchTypeId(type_set()))) {
        case Backend::CPU:
            return CPUType::__xor__(const_cast<Tensor&>(*this), other);
            break;
        default:
            AT_ERROR("__xor__ not implemented for ", at::toString(type_set()));
    }
#else
    static c10::OperatorHandle op = c10::Dispatcher::singleton().findSchema({"aten::__xor__", "Tensor"}).value();
    return c10::Dispatcher::singleton().callUnboxed<Tensor, const Tensor &, const Tensor &>(
        op, impl::dispatchTypeId(at::detail::multi_dispatch_tensor_type_set(*this, other)), const_cast<Tensor&>(*this), other);
#endif
}
inline Tensor & Tensor::__ixor__(Scalar other) const {
#ifdef USE_STATIC_DISPATCH
    switch(tensorTypeIdToBackend(impl::dispatchTypeId(type_set()))) {
        case Backend::CPU:
            return CPUType::__ixor__(const_cast<Tensor&>(*this), other);
            break;
        default:
            AT_ERROR("__ixor__ not implemented for ", at::toString(type_set()));
    }
#else
    static c10::OperatorHandle op = c10::Dispatcher::singleton().findSchema({"aten::__ixor__", "Scalar"}).value();
    return c10::Dispatcher::singleton().callUnboxedOnly<Tensor &, Tensor &, Scalar>(
        op, impl::dispatchTypeId(at::detail::multi_dispatch_tensor_type_set(*this)), const_cast<Tensor&>(*this), other);
#endif
}
inline Tensor & Tensor::__ixor__(const Tensor & other) const {
#ifdef USE_STATIC_DISPATCH
    switch(tensorTypeIdToBackend(impl::dispatchTypeId(type_set()))) {
        case Backend::CPU:
            return CPUType::__ixor__(const_cast<Tensor&>(*this), other);
            break;
        default:
            AT_ERROR("__ixor__ not implemented for ", at::toString(type_set()));
    }
#else
    static c10::OperatorHandle op = c10::Dispatcher::singleton().findSchema({"aten::__ixor__", "Tensor"}).value();
    return c10::Dispatcher::singleton().callUnboxedOnly<Tensor &, Tensor &, const Tensor &>(
        op, impl::dispatchTypeId(at::detail::multi_dispatch_tensor_type_set(*this, other)), const_cast<Tensor&>(*this), other);
#endif
}
inline Tensor Tensor::__lshift__(Scalar other) const {
#ifdef USE_STATIC_DISPATCH
    switch(tensorTypeIdToBackend(impl::dispatchTypeId(type_set()))) {
        case Backend::CPU:
            return CPUType::__lshift__(const_cast<Tensor&>(*this), other);
            break;
        default:
            AT_ERROR("__lshift__ not implemented for ", at::toString(type_set()));
    }
#else
    static c10::OperatorHandle op = c10::Dispatcher::singleton().findSchema({"aten::__lshift__", "Scalar"}).value();
    return c10::Dispatcher::singleton().callUnboxed<Tensor, const Tensor &, Scalar>(
        op, impl::dispatchTypeId(at::detail::multi_dispatch_tensor_type_set(*this)), const_cast<Tensor&>(*this), other);
#endif
}
inline Tensor Tensor::__lshift__(const Tensor & other) const {
#ifdef USE_STATIC_DISPATCH
    switch(tensorTypeIdToBackend(impl::dispatchTypeId(type_set()))) {
        case Backend::CPU:
            return CPUType::__lshift__(const_cast<Tensor&>(*this), other);
            break;
        default:
            AT_ERROR("__lshift__ not implemented for ", at::toString(type_set()));
    }
#else
    static c10::OperatorHandle op = c10::Dispatcher::singleton().findSchema({"aten::__lshift__", "Tensor"}).value();
    return c10::Dispatcher::singleton().callUnboxed<Tensor, const Tensor &, const Tensor &>(
        op, impl::dispatchTypeId(at::detail::multi_dispatch_tensor_type_set(*this, other)), const_cast<Tensor&>(*this), other);
#endif
}
inline Tensor & Tensor::__ilshift__(Scalar other) const {
#ifdef USE_STATIC_DISPATCH
    switch(tensorTypeIdToBackend(impl::dispatchTypeId(type_set()))) {
        case Backend::CPU:
            return CPUType::__ilshift__(const_cast<Tensor&>(*this), other);
            break;
        default:
            AT_ERROR("__ilshift__ not implemented for ", at::toString(type_set()));
    }
#else
    static c10::OperatorHandle op = c10::Dispatcher::singleton().findSchema({"aten::__ilshift__", "Scalar"}).value();
    return c10::Dispatcher::singleton().callUnboxedOnly<Tensor &, Tensor &, Scalar>(
        op, impl::dispatchTypeId(at::detail::multi_dispatch_tensor_type_set(*this)), const_cast<Tensor&>(*this), other);
#endif
}
inline Tensor & Tensor::__ilshift__(const Tensor & other) const {
#ifdef USE_STATIC_DISPATCH
    switch(tensorTypeIdToBackend(impl::dispatchTypeId(type_set()))) {
        case Backend::CPU:
            return CPUType::__ilshift__(const_cast<Tensor&>(*this), other);
            break;
        default:
            AT_ERROR("__ilshift__ not implemented for ", at::toString(type_set()));
    }
#else
    static c10::OperatorHandle op = c10::Dispatcher::singleton().findSchema({"aten::__ilshift__", "Tensor"}).value();
    return c10::Dispatcher::singleton().callUnboxedOnly<Tensor &, Tensor &, const Tensor &>(
        op, impl::dispatchTypeId(at::detail::multi_dispatch_tensor_type_set(*this, other)), const_cast<Tensor&>(*this), other);
#endif
}
inline Tensor Tensor::__rshift__(Scalar other) const {
#ifdef USE_STATIC_DISPATCH
    switch(tensorTypeIdToBackend(impl::dispatchTypeId(type_set()))) {
        case Backend::CPU:
            return CPUType::__rshift__(const_cast<Tensor&>(*this), other);
            break;
        default:
            AT_ERROR("__rshift__ not implemented for ", at::toString(type_set()));
    }
#else
    static c10::OperatorHandle op = c10::Dispatcher::singleton().findSchema({"aten::__rshift__", "Scalar"}).value();
    return c10::Dispatcher::singleton().callUnboxed<Tensor, const Tensor &, Scalar>(
        op, impl::dispatchTypeId(at::detail::multi_dispatch_tensor_type_set(*this)), const_cast<Tensor&>(*this), other);
#endif
}
inline Tensor Tensor::__rshift__(const Tensor & other) const {
#ifdef USE_STATIC_DISPATCH
    switch(tensorTypeIdToBackend(impl::dispatchTypeId(type_set()))) {
        case Backend::CPU:
            return CPUType::__rshift__(const_cast<Tensor&>(*this), other);
            break;
        default:
            AT_ERROR("__rshift__ not implemented for ", at::toString(type_set()));
    }
#else
    static c10::OperatorHandle op = c10::Dispatcher::singleton().findSchema({"aten::__rshift__", "Tensor"}).value();
    return c10::Dispatcher::singleton().callUnboxed<Tensor, const Tensor &, const Tensor &>(
        op, impl::dispatchTypeId(at::detail::multi_dispatch_tensor_type_set(*this, other)), const_cast<Tensor&>(*this), other);
#endif
}
inline Tensor & Tensor::__irshift__(Scalar other) const {
#ifdef USE_STATIC_DISPATCH
    switch(tensorTypeIdToBackend(impl::dispatchTypeId(type_set()))) {
        case Backend::CPU:
            return CPUType::__irshift__(const_cast<Tensor&>(*this), other);
            break;
        default:
            AT_ERROR("__irshift__ not implemented for ", at::toString(type_set()));
    }
#else
    static c10::OperatorHandle op = c10::Dispatcher::singleton().findSchema({"aten::__irshift__", "Scalar"}).value();
    return c10::Dispatcher::singleton().callUnboxedOnly<Tensor &, Tensor &, Scalar>(
        op, impl::dispatchTypeId(at::detail::multi_dispatch_tensor_type_set(*this)), const_cast<Tensor&>(*this), other);
#endif
}
inline Tensor & Tensor::__irshift__(const Tensor & other) const {
#ifdef USE_STATIC_DISPATCH
    switch(tensorTypeIdToBackend(impl::dispatchTypeId(type_set()))) {
        case Backend::CPU:
            return CPUType::__irshift__(const_cast<Tensor&>(*this), other);
            break;
        default:
            AT_ERROR("__irshift__ not implemented for ", at::toString(type_set()));
    }
#else
    static c10::OperatorHandle op = c10::Dispatcher::singleton().findSchema({"aten::__irshift__", "Tensor"}).value();
    return c10::Dispatcher::singleton().callUnboxedOnly<Tensor &, Tensor &, const Tensor &>(
        op, impl::dispatchTypeId(at::detail::multi_dispatch_tensor_type_set(*this, other)), const_cast<Tensor&>(*this), other);
#endif
}
inline Tensor & Tensor::lgamma_() const {
#ifdef USE_STATIC_DISPATCH
    switch(tensorTypeIdToBackend(impl::dispatchTypeId(type_set()))) {
        case Backend::CPU:
            return CPUType::lgamma_(const_cast<Tensor&>(*this));
            break;
        default:
            AT_ERROR("lgamma_ not implemented for ", at::toString(type_set()));
    }
#else
    static c10::OperatorHandle op = c10::Dispatcher::singleton().findSchema({"aten::lgamma_", ""}).value();
    return c10::Dispatcher::singleton().callUnboxedOnly<Tensor &, Tensor &>(
        op, impl::dispatchTypeId(at::detail::multi_dispatch_tensor_type_set(*this)), const_cast<Tensor&>(*this));
#endif
}
inline Tensor & Tensor::atan2_(const Tensor & other) const {
#ifdef USE_STATIC_DISPATCH
    return TypeDefault::atan2_(const_cast<Tensor&>(*this), other);
#else
    static c10::OperatorHandle op = c10::Dispatcher::singleton().findSchema({"aten::atan2_", ""}).value();
    return c10::Dispatcher::singleton().callUnboxedOnly<Tensor &, Tensor &, const Tensor &>(
        op, impl::dispatchTypeId(at::detail::multi_dispatch_tensor_type_set(*this, other)), const_cast<Tensor&>(*this), other);
#endif
}
inline Tensor & Tensor::tril_(int64_t diagonal) const {
#ifdef USE_STATIC_DISPATCH
    switch(tensorTypeIdToBackend(impl::dispatchTypeId(type_set()))) {
        case Backend::CPU:
            return CPUType::tril_(const_cast<Tensor&>(*this), diagonal);
            break;
        default:
            AT_ERROR("tril_ not implemented for ", at::toString(type_set()));
    }
#else
    static c10::OperatorHandle op = c10::Dispatcher::singleton().findSchema({"aten::tril_", ""}).value();
    return c10::Dispatcher::singleton().callUnboxedOnly<Tensor &, Tensor &, int64_t>(
        op, impl::dispatchTypeId(at::detail::multi_dispatch_tensor_type_set(*this)), const_cast<Tensor&>(*this), diagonal);
#endif
}
inline Tensor & Tensor::triu_(int64_t diagonal) const {
#ifdef USE_STATIC_DISPATCH
    switch(tensorTypeIdToBackend(impl::dispatchTypeId(type_set()))) {
        case Backend::CPU:
            return CPUType::triu_(const_cast<Tensor&>(*this), diagonal);
            break;
        default:
            AT_ERROR("triu_ not implemented for ", at::toString(type_set()));
    }
#else
    static c10::OperatorHandle op = c10::Dispatcher::singleton().findSchema({"aten::triu_", ""}).value();
    return c10::Dispatcher::singleton().callUnboxedOnly<Tensor &, Tensor &, int64_t>(
        op, impl::dispatchTypeId(at::detail::multi_dispatch_tensor_type_set(*this)), const_cast<Tensor&>(*this), diagonal);
#endif
}
inline Tensor & Tensor::digamma_() const {
#ifdef USE_STATIC_DISPATCH
    return TypeDefault::digamma_(const_cast<Tensor&>(*this));
#else
    static c10::OperatorHandle op = c10::Dispatcher::singleton().findSchema({"aten::digamma_", ""}).value();
    return c10::Dispatcher::singleton().callUnboxedOnly<Tensor &, Tensor &>(
        op, impl::dispatchTypeId(at::detail::multi_dispatch_tensor_type_set(*this)), const_cast<Tensor&>(*this));
#endif
}
inline Tensor & Tensor::polygamma_(int64_t n) const {
#ifdef USE_STATIC_DISPATCH
    return TypeDefault::polygamma_(const_cast<Tensor&>(*this), n);
#else
    static c10::OperatorHandle op = c10::Dispatcher::singleton().findSchema({"aten::polygamma_", ""}).value();
    return c10::Dispatcher::singleton().callUnboxedOnly<Tensor &, Tensor &, int64_t>(
        op, impl::dispatchTypeId(at::detail::multi_dispatch_tensor_type_set(*this)), const_cast<Tensor&>(*this), n);
#endif
}
inline Tensor & Tensor::renorm_(Scalar p, int64_t dim, Scalar maxnorm) const {
#ifdef USE_STATIC_DISPATCH
    switch(tensorTypeIdToBackend(impl::dispatchTypeId(type_set()))) {
        case Backend::CPU:
            return CPUType::renorm_(const_cast<Tensor&>(*this), p, dim, maxnorm);
            break;
        default:
            AT_ERROR("renorm_ not implemented for ", at::toString(type_set()));
    }
#else
    static c10::OperatorHandle op = c10::Dispatcher::singleton().findSchema({"aten::renorm_", ""}).value();
    return c10::Dispatcher::singleton().callUnboxedOnly<Tensor &, Tensor &, Scalar, int64_t, Scalar>(
        op, impl::dispatchTypeId(at::detail::multi_dispatch_tensor_type_set(*this)), const_cast<Tensor&>(*this), p, dim, maxnorm);
#endif
}
inline Tensor & Tensor::pow_(Scalar exponent) const {
#ifdef USE_STATIC_DISPATCH
    switch(tensorTypeIdToBackend(impl::dispatchTypeId(type_set()))) {
        case Backend::CPU:
            return CPUType::pow_(const_cast<Tensor&>(*this), exponent);
            break;
        default:
            AT_ERROR("pow_ not implemented for ", at::toString(type_set()));
    }
#else
    static c10::OperatorHandle op = c10::Dispatcher::singleton().findSchema({"aten::pow_", "Scalar"}).value();
    return c10::Dispatcher::singleton().callUnboxedOnly<Tensor &, Tensor &, Scalar>(
        op, impl::dispatchTypeId(at::detail::multi_dispatch_tensor_type_set(*this)), const_cast<Tensor&>(*this), exponent);
#endif
}
inline Tensor & Tensor::pow_(const Tensor & exponent) const {
#ifdef USE_STATIC_DISPATCH
    switch(tensorTypeIdToBackend(impl::dispatchTypeId(type_set()))) {
        case Backend::CPU:
            return CPUType::pow_(const_cast<Tensor&>(*this), exponent);
            break;
        default:
            AT_ERROR("pow_ not implemented for ", at::toString(type_set()));
    }
#else
    static c10::OperatorHandle op = c10::Dispatcher::singleton().findSchema({"aten::pow_", "Tensor"}).value();
    return c10::Dispatcher::singleton().callUnboxedOnly<Tensor &, Tensor &, const Tensor &>(
        op, impl::dispatchTypeId(at::detail::multi_dispatch_tensor_type_set(*this, exponent)), const_cast<Tensor&>(*this), exponent);
#endif
}
inline Tensor & Tensor::lerp_(const Tensor & end, Scalar weight) const {
#ifdef USE_STATIC_DISPATCH
    switch(tensorTypeIdToBackend(impl::dispatchTypeId(type_set()))) {
        case Backend::CPU:
            return CPUType::lerp_(const_cast<Tensor&>(*this), end, weight);
            break;
        default:
            AT_ERROR("lerp_ not implemented for ", at::toString(type_set()));
    }
#else
    static c10::OperatorHandle op = c10::Dispatcher::singleton().findSchema({"aten::lerp_", "Scalar"}).value();
    return c10::Dispatcher::singleton().callUnboxedOnly<Tensor &, Tensor &, const Tensor &, Scalar>(
        op, impl::dispatchTypeId(at::detail::multi_dispatch_tensor_type_set(*this, end)), const_cast<Tensor&>(*this), end, weight);
#endif
}
inline Tensor & Tensor::lerp_(const Tensor & end, const Tensor & weight) const {
#ifdef USE_STATIC_DISPATCH
    switch(tensorTypeIdToBackend(impl::dispatchTypeId(type_set()))) {
        case Backend::CPU:
            return CPUType::lerp_(const_cast<Tensor&>(*this), end, weight);
            break;
        default:
            AT_ERROR("lerp_ not implemented for ", at::toString(type_set()));
    }
#else
    static c10::OperatorHandle op = c10::Dispatcher::singleton().findSchema({"aten::lerp_", "Tensor"}).value();
    return c10::Dispatcher::singleton().callUnboxedOnly<Tensor &, Tensor &, const Tensor &, const Tensor &>(
        op, impl::dispatchTypeId(at::detail::multi_dispatch_tensor_type_set(*this, end, weight)), const_cast<Tensor&>(*this), end, weight);
#endif
}
inline Tensor & Tensor::fmod_(Scalar other) const {
#ifdef USE_STATIC_DISPATCH
    switch(tensorTypeIdToBackend(impl::dispatchTypeId(type_set()))) {
        case Backend::CPU:
            return CPUType::fmod_(const_cast<Tensor&>(*this), other);
            break;
        default:
            AT_ERROR("fmod_ not implemented for ", at::toString(type_set()));
    }
#else
    static c10::OperatorHandle op = c10::Dispatcher::singleton().findSchema({"aten::fmod_", "Scalar"}).value();
    return c10::Dispatcher::singleton().callUnboxedOnly<Tensor &, Tensor &, Scalar>(
        op, impl::dispatchTypeId(at::detail::multi_dispatch_tensor_type_set(*this)), const_cast<Tensor&>(*this), other);
#endif
}
inline Tensor & Tensor::fmod_(const Tensor & other) const {
#ifdef USE_STATIC_DISPATCH
    switch(tensorTypeIdToBackend(impl::dispatchTypeId(type_set()))) {
        case Backend::CPU:
            return CPUType::fmod_(const_cast<Tensor&>(*this), other);
            break;
        default:
            AT_ERROR("fmod_ not implemented for ", at::toString(type_set()));
    }
#else
    static c10::OperatorHandle op = c10::Dispatcher::singleton().findSchema({"aten::fmod_", "Tensor"}).value();
    return c10::Dispatcher::singleton().callUnboxedOnly<Tensor &, Tensor &, const Tensor &>(
        op, impl::dispatchTypeId(at::detail::multi_dispatch_tensor_type_set(*this, other)), const_cast<Tensor&>(*this), other);
#endif
}
inline Tensor & Tensor::remainder_(Scalar other) const {
#ifdef USE_STATIC_DISPATCH
    switch(tensorTypeIdToBackend(impl::dispatchTypeId(type_set()))) {
        case Backend::CPU:
            return CPUType::remainder_(const_cast<Tensor&>(*this), other);
            break;
        default:
            AT_ERROR("remainder_ not implemented for ", at::toString(type_set()));
    }
#else
    static c10::OperatorHandle op = c10::Dispatcher::singleton().findSchema({"aten::remainder_", "Scalar"}).value();
    return c10::Dispatcher::singleton().callUnboxedOnly<Tensor &, Tensor &, Scalar>(
        op, impl::dispatchTypeId(at::detail::multi_dispatch_tensor_type_set(*this)), const_cast<Tensor&>(*this), other);
#endif
}
inline Tensor & Tensor::remainder_(const Tensor & other) const {
#ifdef USE_STATIC_DISPATCH
    switch(tensorTypeIdToBackend(impl::dispatchTypeId(type_set()))) {
        case Backend::CPU:
            return CPUType::remainder_(const_cast<Tensor&>(*this), other);
            break;
        default:
            AT_ERROR("remainder_ not implemented for ", at::toString(type_set()));
    }
#else
    static c10::OperatorHandle op = c10::Dispatcher::singleton().findSchema({"aten::remainder_", "Tensor"}).value();
    return c10::Dispatcher::singleton().callUnboxedOnly<Tensor &, Tensor &, const Tensor &>(
        op, impl::dispatchTypeId(at::detail::multi_dispatch_tensor_type_set(*this, other)), const_cast<Tensor&>(*this), other);
#endif
}
inline Tensor & Tensor::addbmm_(const Tensor & batch1, const Tensor & batch2, Scalar beta, Scalar alpha) const {
#ifdef USE_STATIC_DISPATCH
    switch(tensorTypeIdToBackend(impl::dispatchTypeId(type_set()))) {
        case Backend::CPU:
            return CPUType::addbmm_(const_cast<Tensor&>(*this), batch1, batch2, beta, alpha);
            break;
        default:
            AT_ERROR("addbmm_ not implemented for ", at::toString(type_set()));
    }
#else
    static c10::OperatorHandle op = c10::Dispatcher::singleton().findSchema({"aten::addbmm_", ""}).value();
    return c10::Dispatcher::singleton().callUnboxedOnly<Tensor &, Tensor &, const Tensor &, const Tensor &, Scalar, Scalar>(
        op, impl::dispatchTypeId(at::detail::multi_dispatch_tensor_type_set(*this, batch1, batch2)), const_cast<Tensor&>(*this), batch1, batch2, beta, alpha);
#endif
}
inline Tensor Tensor::addbmm(const Tensor & batch1, const Tensor & batch2, Scalar beta, Scalar alpha) const {
#ifdef USE_STATIC_DISPATCH
    switch(tensorTypeIdToBackend(impl::dispatchTypeId(type_set()))) {
        case Backend::CPU:
            return CPUType::addbmm(const_cast<Tensor&>(*this), batch1, batch2, beta, alpha);
            break;
        default:
            AT_ERROR("addbmm not implemented for ", at::toString(type_set()));
    }
#else
    static c10::OperatorHandle op = c10::Dispatcher::singleton().findSchema({"aten::addbmm", ""}).value();
    return c10::Dispatcher::singleton().callUnboxed<Tensor, const Tensor &, const Tensor &, const Tensor &, Scalar, Scalar>(
        op, impl::dispatchTypeId(at::detail::multi_dispatch_tensor_type_set(*this, batch1, batch2)), const_cast<Tensor&>(*this), batch1, batch2, beta, alpha);
#endif
}
inline Tensor & Tensor::addcdiv_(const Tensor & tensor1, const Tensor & tensor2, Scalar value) const {
#ifdef USE_STATIC_DISPATCH
    return TypeDefault::addcdiv_(const_cast<Tensor&>(*this), tensor1, tensor2, value);
#else
    static c10::OperatorHandle op = c10::Dispatcher::singleton().findSchema({"aten::addcdiv_", ""}).value();
    return c10::Dispatcher::singleton().callUnboxedOnly<Tensor &, Tensor &, const Tensor &, const Tensor &, Scalar>(
        op, impl::dispatchTypeId(at::detail::multi_dispatch_tensor_type_set(*this, tensor1, tensor2)), const_cast<Tensor&>(*this), tensor1, tensor2, value);
#endif
}
inline Tensor & Tensor::random_(int64_t from, int64_t to, Generator * generator) const {
#ifdef USE_STATIC_DISPATCH
    switch(tensorTypeIdToBackend(impl::dispatchTypeId(type_set()))) {
        case Backend::CPU:
            return CPUType::random_(const_cast<Tensor&>(*this), from, to, generator);
            break;
        default:
            AT_ERROR("random_ not implemented for ", at::toString(type_set()));
    }
#else
<<<<<<< HEAD
    static auto table = globalATenDispatch().getOpTable("aten::random_.from(Tensor(a!) self, int from, int to, *, Generator? generator=None) -> Tensor(a!)");
    return table->callUnboxed<Tensor &, Tensor &, int64_t, int64_t, Generator *>(const_cast<Tensor&>(*this), from, to, generator);
=======
    static c10::OperatorHandle op = c10::Dispatcher::singleton().findSchema({"aten::random_", "from"}).value();
    return c10::Dispatcher::singleton().callUnboxedOnly<Tensor &, Tensor &, int64_t, int64_t, Generator *>(
        op, impl::dispatchTypeId(at::detail::multi_dispatch_tensor_type_set(*this)), const_cast<Tensor&>(*this), from, to, generator);
>>>>>>> 76a76a6c
#endif
}
inline Tensor & Tensor::random_(int64_t to, Generator * generator) const {
#ifdef USE_STATIC_DISPATCH
    switch(tensorTypeIdToBackend(impl::dispatchTypeId(type_set()))) {
        case Backend::CPU:
            return CPUType::random_(const_cast<Tensor&>(*this), to, generator);
            break;
        default:
            AT_ERROR("random_ not implemented for ", at::toString(type_set()));
    }
#else
<<<<<<< HEAD
    static auto table = globalATenDispatch().getOpTable("aten::random_.to(Tensor(a!) self, int to, *, Generator? generator=None) -> Tensor(a!)");
    return table->callUnboxed<Tensor &, Tensor &, int64_t, Generator *>(const_cast<Tensor&>(*this), to, generator);
=======
    static c10::OperatorHandle op = c10::Dispatcher::singleton().findSchema({"aten::random_", "to"}).value();
    return c10::Dispatcher::singleton().callUnboxedOnly<Tensor &, Tensor &, int64_t, Generator *>(
        op, impl::dispatchTypeId(at::detail::multi_dispatch_tensor_type_set(*this)), const_cast<Tensor&>(*this), to, generator);
>>>>>>> 76a76a6c
#endif
}
inline Tensor & Tensor::random_(Generator * generator) const {
#ifdef USE_STATIC_DISPATCH
    switch(tensorTypeIdToBackend(impl::dispatchTypeId(type_set()))) {
        case Backend::CPU:
            return CPUType::random_(const_cast<Tensor&>(*this), generator);
            break;
        default:
            AT_ERROR("random_ not implemented for ", at::toString(type_set()));
    }
#else
<<<<<<< HEAD
    static auto table = globalATenDispatch().getOpTable("aten::random_(Tensor(a!) self, *, Generator? generator=None) -> Tensor(a!)");
    return table->callUnboxed<Tensor &, Tensor &, Generator *>(const_cast<Tensor&>(*this), generator);
=======
    static c10::OperatorHandle op = c10::Dispatcher::singleton().findSchema({"aten::random_", ""}).value();
    return c10::Dispatcher::singleton().callUnboxedOnly<Tensor &, Tensor &, Generator *>(
        op, impl::dispatchTypeId(at::detail::multi_dispatch_tensor_type_set(*this)), const_cast<Tensor&>(*this), generator);
>>>>>>> 76a76a6c
#endif
}
inline Tensor & Tensor::uniform_(double from, double to, Generator * generator) const {
#ifdef USE_STATIC_DISPATCH
    switch(tensorTypeIdToBackend(impl::dispatchTypeId(type_set()))) {
        case Backend::CPU:
            return CPUType::uniform_(const_cast<Tensor&>(*this), from, to, generator);
            break;
        default:
            AT_ERROR("uniform_ not implemented for ", at::toString(type_set()));
    }
#else
<<<<<<< HEAD
    static auto table = globalATenDispatch().getOpTable("aten::uniform_(Tensor(a!) self, float from=0, float to=1, *, Generator? generator=None) -> Tensor(a!)");
    return table->callUnboxed<Tensor &, Tensor &, double, double, Generator *>(const_cast<Tensor&>(*this), from, to, generator);
=======
    static c10::OperatorHandle op = c10::Dispatcher::singleton().findSchema({"aten::uniform_", ""}).value();
    return c10::Dispatcher::singleton().callUnboxedOnly<Tensor &, Tensor &, double, double, Generator *>(
        op, impl::dispatchTypeId(at::detail::multi_dispatch_tensor_type_set(*this)), const_cast<Tensor&>(*this), from, to, generator);
>>>>>>> 76a76a6c
#endif
}
inline Tensor & Tensor::normal_(double mean, double std, Generator * generator) const {
#ifdef USE_STATIC_DISPATCH
    switch(tensorTypeIdToBackend(impl::dispatchTypeId(type_set()))) {
        case Backend::CPU:
            return CPUType::normal_(const_cast<Tensor&>(*this), mean, std, generator);
            break;
        default:
            AT_ERROR("normal_ not implemented for ", at::toString(type_set()));
    }
#else
<<<<<<< HEAD
    static auto table = globalATenDispatch().getOpTable("aten::normal_(Tensor(a!) self, float mean=0, float std=1, *, Generator? generator=None) -> Tensor(a!)");
    return table->callUnboxed<Tensor &, Tensor &, double, double, Generator *>(const_cast<Tensor&>(*this), mean, std, generator);
=======
    static c10::OperatorHandle op = c10::Dispatcher::singleton().findSchema({"aten::normal_", ""}).value();
    return c10::Dispatcher::singleton().callUnboxedOnly<Tensor &, Tensor &, double, double, Generator *>(
        op, impl::dispatchTypeId(at::detail::multi_dispatch_tensor_type_set(*this)), const_cast<Tensor&>(*this), mean, std, generator);
>>>>>>> 76a76a6c
#endif
}
inline Tensor & Tensor::cauchy_(double median, double sigma, Generator * generator) const {
#ifdef USE_STATIC_DISPATCH
    switch(tensorTypeIdToBackend(impl::dispatchTypeId(type_set()))) {
        case Backend::CPU:
            return CPUType::cauchy_(const_cast<Tensor&>(*this), median, sigma, generator);
            break;
        default:
            AT_ERROR("cauchy_ not implemented for ", at::toString(type_set()));
    }
#else
<<<<<<< HEAD
    static auto table = globalATenDispatch().getOpTable("aten::cauchy_(Tensor(a!) self, float median=0, float sigma=1, *, Generator? generator=None) -> Tensor(a!)");
    return table->callUnboxed<Tensor &, Tensor &, double, double, Generator *>(const_cast<Tensor&>(*this), median, sigma, generator);
=======
    static c10::OperatorHandle op = c10::Dispatcher::singleton().findSchema({"aten::cauchy_", ""}).value();
    return c10::Dispatcher::singleton().callUnboxedOnly<Tensor &, Tensor &, double, double, Generator *>(
        op, impl::dispatchTypeId(at::detail::multi_dispatch_tensor_type_set(*this)), const_cast<Tensor&>(*this), median, sigma, generator);
>>>>>>> 76a76a6c
#endif
}
inline Tensor & Tensor::log_normal_(double mean, double std, Generator * generator) const {
#ifdef USE_STATIC_DISPATCH
    switch(tensorTypeIdToBackend(impl::dispatchTypeId(type_set()))) {
        case Backend::CPU:
            return CPUType::log_normal_(const_cast<Tensor&>(*this), mean, std, generator);
            break;
        default:
            AT_ERROR("log_normal_ not implemented for ", at::toString(type_set()));
    }
#else
<<<<<<< HEAD
    static auto table = globalATenDispatch().getOpTable("aten::log_normal_(Tensor(a!) self, float mean=1, float std=2, *, Generator? generator=None) -> Tensor(a!)");
    return table->callUnboxed<Tensor &, Tensor &, double, double, Generator *>(const_cast<Tensor&>(*this), mean, std, generator);
=======
    static c10::OperatorHandle op = c10::Dispatcher::singleton().findSchema({"aten::log_normal_", ""}).value();
    return c10::Dispatcher::singleton().callUnboxedOnly<Tensor &, Tensor &, double, double, Generator *>(
        op, impl::dispatchTypeId(at::detail::multi_dispatch_tensor_type_set(*this)), const_cast<Tensor&>(*this), mean, std, generator);
>>>>>>> 76a76a6c
#endif
}
inline Tensor & Tensor::exponential_(double lambd, Generator * generator) const {
#ifdef USE_STATIC_DISPATCH
    switch(tensorTypeIdToBackend(impl::dispatchTypeId(type_set()))) {
        case Backend::CPU:
            return CPUType::exponential_(const_cast<Tensor&>(*this), lambd, generator);
            break;
        default:
            AT_ERROR("exponential_ not implemented for ", at::toString(type_set()));
    }
#else
<<<<<<< HEAD
    static auto table = globalATenDispatch().getOpTable("aten::exponential_(Tensor(a!) self, float lambd=1, *, Generator? generator=None) -> Tensor(a!)");
    return table->callUnboxed<Tensor &, Tensor &, double, Generator *>(const_cast<Tensor&>(*this), lambd, generator);
=======
    static c10::OperatorHandle op = c10::Dispatcher::singleton().findSchema({"aten::exponential_", ""}).value();
    return c10::Dispatcher::singleton().callUnboxedOnly<Tensor &, Tensor &, double, Generator *>(
        op, impl::dispatchTypeId(at::detail::multi_dispatch_tensor_type_set(*this)), const_cast<Tensor&>(*this), lambd, generator);
>>>>>>> 76a76a6c
#endif
}
inline Tensor & Tensor::geometric_(double p, Generator * generator) const {
#ifdef USE_STATIC_DISPATCH
    switch(tensorTypeIdToBackend(impl::dispatchTypeId(type_set()))) {
        case Backend::CPU:
            return CPUType::geometric_(const_cast<Tensor&>(*this), p, generator);
            break;
        default:
            AT_ERROR("geometric_ not implemented for ", at::toString(type_set()));
    }
#else
<<<<<<< HEAD
    static auto table = globalATenDispatch().getOpTable("aten::geometric_(Tensor(a!) self, float p, *, Generator? generator=None) -> Tensor(a!)");
    return table->callUnboxed<Tensor &, Tensor &, double, Generator *>(const_cast<Tensor&>(*this), p, generator);
=======
    static c10::OperatorHandle op = c10::Dispatcher::singleton().findSchema({"aten::geometric_", ""}).value();
    return c10::Dispatcher::singleton().callUnboxedOnly<Tensor &, Tensor &, double, Generator *>(
        op, impl::dispatchTypeId(at::detail::multi_dispatch_tensor_type_set(*this)), const_cast<Tensor&>(*this), p, generator);
>>>>>>> 76a76a6c
#endif
}
inline Tensor Tensor::diag(int64_t diagonal) const {
#ifdef USE_STATIC_DISPATCH
    switch(tensorTypeIdToBackend(impl::dispatchTypeId(type_set()))) {
        case Backend::CPU:
            return CPUType::diag(const_cast<Tensor&>(*this), diagonal);
            break;
        default:
            AT_ERROR("diag not implemented for ", at::toString(type_set()));
    }
#else
    static c10::OperatorHandle op = c10::Dispatcher::singleton().findSchema({"aten::diag", ""}).value();
    return c10::Dispatcher::singleton().callUnboxed<Tensor, const Tensor &, int64_t>(
        op, impl::dispatchTypeId(at::detail::multi_dispatch_tensor_type_set(*this)), const_cast<Tensor&>(*this), diagonal);
#endif
}
inline Tensor Tensor::cross(const Tensor & other, c10::optional<int64_t> dim) const {
#ifdef USE_STATIC_DISPATCH
    return TypeDefault::cross(const_cast<Tensor&>(*this), other, dim);
#else
    static c10::OperatorHandle op = c10::Dispatcher::singleton().findSchema({"aten::cross", ""}).value();
    return c10::Dispatcher::singleton().callUnboxed<Tensor, const Tensor &, const Tensor &, c10::optional<int64_t>>(
        op, impl::dispatchTypeId(at::detail::multi_dispatch_tensor_type_set(*this, other)), const_cast<Tensor&>(*this), other, dim);
#endif
}
inline Tensor Tensor::triu(int64_t diagonal) const {
#ifdef USE_STATIC_DISPATCH
    return TypeDefault::triu(const_cast<Tensor&>(*this), diagonal);
#else
    static c10::OperatorHandle op = c10::Dispatcher::singleton().findSchema({"aten::triu", ""}).value();
    return c10::Dispatcher::singleton().callUnboxed<Tensor, const Tensor &, int64_t>(
        op, impl::dispatchTypeId(at::detail::multi_dispatch_tensor_type_set(*this)), const_cast<Tensor&>(*this), diagonal);
#endif
}
inline Tensor Tensor::tril(int64_t diagonal) const {
#ifdef USE_STATIC_DISPATCH
    return TypeDefault::tril(const_cast<Tensor&>(*this), diagonal);
#else
    static c10::OperatorHandle op = c10::Dispatcher::singleton().findSchema({"aten::tril", ""}).value();
    return c10::Dispatcher::singleton().callUnboxed<Tensor, const Tensor &, int64_t>(
        op, impl::dispatchTypeId(at::detail::multi_dispatch_tensor_type_set(*this)), const_cast<Tensor&>(*this), diagonal);
#endif
}
inline Tensor Tensor::trace() const {
#ifdef USE_STATIC_DISPATCH
    switch(tensorTypeIdToBackend(impl::dispatchTypeId(type_set()))) {
        case Backend::CPU:
            return CPUType::trace(const_cast<Tensor&>(*this));
            break;
        default:
            AT_ERROR("trace not implemented for ", at::toString(type_set()));
    }
#else
    static c10::OperatorHandle op = c10::Dispatcher::singleton().findSchema({"aten::trace", ""}).value();
    return c10::Dispatcher::singleton().callUnboxed<Tensor, const Tensor &>(
        op, impl::dispatchTypeId(at::detail::multi_dispatch_tensor_type_set(*this)), const_cast<Tensor&>(*this));
#endif
}
inline Tensor Tensor::ne(Scalar other) const {
#ifdef USE_STATIC_DISPATCH
    switch(tensorTypeIdToBackend(impl::dispatchTypeId(type_set()))) {
        case Backend::CPU:
            return CPUType::ne(const_cast<Tensor&>(*this), other);
            break;
        case Backend::QuantizedCPU:
            return QuantizedCPUType::ne(const_cast<Tensor&>(*this), other);
            break;
        default:
            AT_ERROR("ne not implemented for ", at::toString(type_set()));
    }
#else
    static c10::OperatorHandle op = c10::Dispatcher::singleton().findSchema({"aten::ne", "Scalar"}).value();
    return c10::Dispatcher::singleton().callUnboxed<Tensor, const Tensor &, Scalar>(
        op, impl::dispatchTypeId(at::detail::multi_dispatch_tensor_type_set(*this)), const_cast<Tensor&>(*this), other);
#endif
}
inline Tensor Tensor::ne(const Tensor & other) const {
#ifdef USE_STATIC_DISPATCH
    switch(tensorTypeIdToBackend(impl::dispatchTypeId(type_set()))) {
        case Backend::CPU:
            return CPUType::ne(const_cast<Tensor&>(*this), other);
            break;
        case Backend::QuantizedCPU:
            return QuantizedCPUType::ne(const_cast<Tensor&>(*this), other);
            break;
        default:
            AT_ERROR("ne not implemented for ", at::toString(type_set()));
    }
#else
    static c10::OperatorHandle op = c10::Dispatcher::singleton().findSchema({"aten::ne", "Tensor"}).value();
    return c10::Dispatcher::singleton().callUnboxed<Tensor, const Tensor &, const Tensor &>(
        op, impl::dispatchTypeId(at::detail::multi_dispatch_tensor_type_set(*this, other)), const_cast<Tensor&>(*this), other);
#endif
}
inline Tensor Tensor::eq(Scalar other) const {
#ifdef USE_STATIC_DISPATCH
    switch(tensorTypeIdToBackend(impl::dispatchTypeId(type_set()))) {
        case Backend::CPU:
            return CPUType::eq(const_cast<Tensor&>(*this), other);
            break;
        case Backend::QuantizedCPU:
            return QuantizedCPUType::eq(const_cast<Tensor&>(*this), other);
            break;
        default:
            AT_ERROR("eq not implemented for ", at::toString(type_set()));
    }
#else
    static c10::OperatorHandle op = c10::Dispatcher::singleton().findSchema({"aten::eq", "Scalar"}).value();
    return c10::Dispatcher::singleton().callUnboxed<Tensor, const Tensor &, Scalar>(
        op, impl::dispatchTypeId(at::detail::multi_dispatch_tensor_type_set(*this)), const_cast<Tensor&>(*this), other);
#endif
}
inline Tensor Tensor::eq(const Tensor & other) const {
#ifdef USE_STATIC_DISPATCH
    switch(tensorTypeIdToBackend(impl::dispatchTypeId(type_set()))) {
        case Backend::CPU:
            return CPUType::eq(const_cast<Tensor&>(*this), other);
            break;
        case Backend::QuantizedCPU:
            return QuantizedCPUType::eq(const_cast<Tensor&>(*this), other);
            break;
        default:
            AT_ERROR("eq not implemented for ", at::toString(type_set()));
    }
#else
    static c10::OperatorHandle op = c10::Dispatcher::singleton().findSchema({"aten::eq", "Tensor"}).value();
    return c10::Dispatcher::singleton().callUnboxed<Tensor, const Tensor &, const Tensor &>(
        op, impl::dispatchTypeId(at::detail::multi_dispatch_tensor_type_set(*this, other)), const_cast<Tensor&>(*this), other);
#endif
}
inline Tensor Tensor::ge(Scalar other) const {
#ifdef USE_STATIC_DISPATCH
    switch(tensorTypeIdToBackend(impl::dispatchTypeId(type_set()))) {
        case Backend::CPU:
            return CPUType::ge(const_cast<Tensor&>(*this), other);
            break;
        case Backend::QuantizedCPU:
            return QuantizedCPUType::ge(const_cast<Tensor&>(*this), other);
            break;
        default:
            AT_ERROR("ge not implemented for ", at::toString(type_set()));
    }
#else
    static c10::OperatorHandle op = c10::Dispatcher::singleton().findSchema({"aten::ge", "Scalar"}).value();
    return c10::Dispatcher::singleton().callUnboxed<Tensor, const Tensor &, Scalar>(
        op, impl::dispatchTypeId(at::detail::multi_dispatch_tensor_type_set(*this)), const_cast<Tensor&>(*this), other);
#endif
}
inline Tensor Tensor::ge(const Tensor & other) const {
#ifdef USE_STATIC_DISPATCH
    switch(tensorTypeIdToBackend(impl::dispatchTypeId(type_set()))) {
        case Backend::CPU:
            return CPUType::ge(const_cast<Tensor&>(*this), other);
            break;
        case Backend::QuantizedCPU:
            return QuantizedCPUType::ge(const_cast<Tensor&>(*this), other);
            break;
        default:
            AT_ERROR("ge not implemented for ", at::toString(type_set()));
    }
#else
    static c10::OperatorHandle op = c10::Dispatcher::singleton().findSchema({"aten::ge", "Tensor"}).value();
    return c10::Dispatcher::singleton().callUnboxed<Tensor, const Tensor &, const Tensor &>(
        op, impl::dispatchTypeId(at::detail::multi_dispatch_tensor_type_set(*this, other)), const_cast<Tensor&>(*this), other);
#endif
}
inline Tensor Tensor::le(Scalar other) const {
#ifdef USE_STATIC_DISPATCH
    switch(tensorTypeIdToBackend(impl::dispatchTypeId(type_set()))) {
        case Backend::CPU:
            return CPUType::le(const_cast<Tensor&>(*this), other);
            break;
        case Backend::QuantizedCPU:
            return QuantizedCPUType::le(const_cast<Tensor&>(*this), other);
            break;
        default:
            AT_ERROR("le not implemented for ", at::toString(type_set()));
    }
#else
    static c10::OperatorHandle op = c10::Dispatcher::singleton().findSchema({"aten::le", "Scalar"}).value();
    return c10::Dispatcher::singleton().callUnboxed<Tensor, const Tensor &, Scalar>(
        op, impl::dispatchTypeId(at::detail::multi_dispatch_tensor_type_set(*this)), const_cast<Tensor&>(*this), other);
#endif
}
inline Tensor Tensor::le(const Tensor & other) const {
#ifdef USE_STATIC_DISPATCH
    switch(tensorTypeIdToBackend(impl::dispatchTypeId(type_set()))) {
        case Backend::CPU:
            return CPUType::le(const_cast<Tensor&>(*this), other);
            break;
        case Backend::QuantizedCPU:
            return QuantizedCPUType::le(const_cast<Tensor&>(*this), other);
            break;
        default:
            AT_ERROR("le not implemented for ", at::toString(type_set()));
    }
#else
    static c10::OperatorHandle op = c10::Dispatcher::singleton().findSchema({"aten::le", "Tensor"}).value();
    return c10::Dispatcher::singleton().callUnboxed<Tensor, const Tensor &, const Tensor &>(
        op, impl::dispatchTypeId(at::detail::multi_dispatch_tensor_type_set(*this, other)), const_cast<Tensor&>(*this), other);
#endif
}
inline Tensor Tensor::gt(Scalar other) const {
#ifdef USE_STATIC_DISPATCH
    switch(tensorTypeIdToBackend(impl::dispatchTypeId(type_set()))) {
        case Backend::CPU:
            return CPUType::gt(const_cast<Tensor&>(*this), other);
            break;
        case Backend::QuantizedCPU:
            return QuantizedCPUType::gt(const_cast<Tensor&>(*this), other);
            break;
        default:
            AT_ERROR("gt not implemented for ", at::toString(type_set()));
    }
#else
    static c10::OperatorHandle op = c10::Dispatcher::singleton().findSchema({"aten::gt", "Scalar"}).value();
    return c10::Dispatcher::singleton().callUnboxed<Tensor, const Tensor &, Scalar>(
        op, impl::dispatchTypeId(at::detail::multi_dispatch_tensor_type_set(*this)), const_cast<Tensor&>(*this), other);
#endif
}
inline Tensor Tensor::gt(const Tensor & other) const {
#ifdef USE_STATIC_DISPATCH
    switch(tensorTypeIdToBackend(impl::dispatchTypeId(type_set()))) {
        case Backend::CPU:
            return CPUType::gt(const_cast<Tensor&>(*this), other);
            break;
        case Backend::QuantizedCPU:
            return QuantizedCPUType::gt(const_cast<Tensor&>(*this), other);
            break;
        default:
            AT_ERROR("gt not implemented for ", at::toString(type_set()));
    }
#else
    static c10::OperatorHandle op = c10::Dispatcher::singleton().findSchema({"aten::gt", "Tensor"}).value();
    return c10::Dispatcher::singleton().callUnboxed<Tensor, const Tensor &, const Tensor &>(
        op, impl::dispatchTypeId(at::detail::multi_dispatch_tensor_type_set(*this, other)), const_cast<Tensor&>(*this), other);
#endif
}
inline Tensor Tensor::lt(Scalar other) const {
#ifdef USE_STATIC_DISPATCH
    switch(tensorTypeIdToBackend(impl::dispatchTypeId(type_set()))) {
        case Backend::CPU:
            return CPUType::lt(const_cast<Tensor&>(*this), other);
            break;
        case Backend::QuantizedCPU:
            return QuantizedCPUType::lt(const_cast<Tensor&>(*this), other);
            break;
        default:
            AT_ERROR("lt not implemented for ", at::toString(type_set()));
    }
#else
    static c10::OperatorHandle op = c10::Dispatcher::singleton().findSchema({"aten::lt", "Scalar"}).value();
    return c10::Dispatcher::singleton().callUnboxed<Tensor, const Tensor &, Scalar>(
        op, impl::dispatchTypeId(at::detail::multi_dispatch_tensor_type_set(*this)), const_cast<Tensor&>(*this), other);
#endif
}
inline Tensor Tensor::lt(const Tensor & other) const {
#ifdef USE_STATIC_DISPATCH
    switch(tensorTypeIdToBackend(impl::dispatchTypeId(type_set()))) {
        case Backend::CPU:
            return CPUType::lt(const_cast<Tensor&>(*this), other);
            break;
        case Backend::QuantizedCPU:
            return QuantizedCPUType::lt(const_cast<Tensor&>(*this), other);
            break;
        default:
            AT_ERROR("lt not implemented for ", at::toString(type_set()));
    }
#else
    static c10::OperatorHandle op = c10::Dispatcher::singleton().findSchema({"aten::lt", "Tensor"}).value();
    return c10::Dispatcher::singleton().callUnboxed<Tensor, const Tensor &, const Tensor &>(
        op, impl::dispatchTypeId(at::detail::multi_dispatch_tensor_type_set(*this, other)), const_cast<Tensor&>(*this), other);
#endif
}
inline Tensor Tensor::take(const Tensor & index) const {
#ifdef USE_STATIC_DISPATCH
    switch(tensorTypeIdToBackend(impl::dispatchTypeId(type_set()))) {
        case Backend::CPU:
            return CPUType::take(const_cast<Tensor&>(*this), index);
            break;
        default:
            AT_ERROR("take not implemented for ", at::toString(type_set()));
    }
#else
    static c10::OperatorHandle op = c10::Dispatcher::singleton().findSchema({"aten::take", ""}).value();
    return c10::Dispatcher::singleton().callUnboxed<Tensor, const Tensor &, const Tensor &>(
        op, impl::dispatchTypeId(at::detail::multi_dispatch_tensor_type_set(*this, index)), const_cast<Tensor&>(*this), index);
#endif
}
inline Tensor Tensor::index_select(int64_t dim, const Tensor & index) const {
#ifdef USE_STATIC_DISPATCH
    switch(tensorTypeIdToBackend(impl::dispatchTypeId(type_set()))) {
        case Backend::CPU:
            return CPUType::index_select(const_cast<Tensor&>(*this), dim, index);
            break;
        case Backend::SparseCPU:
            return SparseCPUType::index_select(const_cast<Tensor&>(*this), dim, index);
            break;
        default:
            AT_ERROR("index_select not implemented for ", at::toString(type_set()));
    }
#else
    static c10::OperatorHandle op = c10::Dispatcher::singleton().findSchema({"aten::index_select", ""}).value();
    return c10::Dispatcher::singleton().callUnboxed<Tensor, const Tensor &, int64_t, const Tensor &>(
        op, impl::dispatchTypeId(at::detail::multi_dispatch_tensor_type_set(*this, index)), const_cast<Tensor&>(*this), dim, index);
#endif
}
#ifdef BUILD_NAMEDTENSOR
inline Tensor Tensor::index_select(Dimname dim, const Tensor & index) const {
#ifdef USE_STATIC_DISPATCH
    return TypeDefault::index_select(const_cast<Tensor&>(*this), dim, index);
#else
    static auto table = globalATenDispatch().getOpTable("aten::index_select.dimname(Tensor self, Dimname dim, Tensor index) -> Tensor");
    return table->callUnboxed<Tensor, const Tensor &, Dimname, const Tensor &>(const_cast<Tensor&>(*this), dim, index);
#endif
}
#endif
inline Tensor Tensor::masked_select(const Tensor & mask) const {
#ifdef USE_STATIC_DISPATCH
    switch(tensorTypeIdToBackend(impl::dispatchTypeId(type_set()))) {
        case Backend::CPU:
            return CPUType::masked_select(const_cast<Tensor&>(*this), mask);
            break;
        default:
            AT_ERROR("masked_select not implemented for ", at::toString(type_set()));
    }
#else
    static c10::OperatorHandle op = c10::Dispatcher::singleton().findSchema({"aten::masked_select", ""}).value();
    return c10::Dispatcher::singleton().callUnboxed<Tensor, const Tensor &, const Tensor &>(
        op, impl::dispatchTypeId(at::detail::multi_dispatch_tensor_type_set(*this, mask)), const_cast<Tensor&>(*this), mask);
#endif
}
inline Tensor Tensor::nonzero() const {
#ifdef USE_STATIC_DISPATCH
    switch(tensorTypeIdToBackend(impl::dispatchTypeId(type_set()))) {
        case Backend::CPU:
            return CPUType::nonzero(const_cast<Tensor&>(*this));
            break;
        default:
            AT_ERROR("nonzero not implemented for ", at::toString(type_set()));
    }
#else
    static c10::OperatorHandle op = c10::Dispatcher::singleton().findSchema({"aten::nonzero", ""}).value();
    return c10::Dispatcher::singleton().callUnboxed<Tensor, const Tensor &>(
        op, impl::dispatchTypeId(at::detail::multi_dispatch_tensor_type_set(*this)), const_cast<Tensor&>(*this));
#endif
}
inline std::vector<Tensor> Tensor::nonzero_numpy() const {
#ifdef USE_STATIC_DISPATCH
    return TypeDefault::nonzero_numpy(const_cast<Tensor&>(*this));
#else
    static c10::OperatorHandle op = c10::Dispatcher::singleton().findSchema({"aten::nonzero_numpy", ""}).value();
    return c10::Dispatcher::singleton().callUnboxedOnly<std::vector<Tensor>, const Tensor &>(
        op, impl::dispatchTypeId(at::detail::multi_dispatch_tensor_type_set(*this)), const_cast<Tensor&>(*this));
#endif
}
inline Tensor Tensor::gather(int64_t dim, const Tensor & index, bool sparse_grad) const {
#ifdef USE_STATIC_DISPATCH
    switch(tensorTypeIdToBackend(impl::dispatchTypeId(type_set()))) {
        case Backend::CPU:
            return CPUType::gather(const_cast<Tensor&>(*this), dim, index, sparse_grad);
            break;
        default:
            AT_ERROR("gather not implemented for ", at::toString(type_set()));
    }
#else
    static c10::OperatorHandle op = c10::Dispatcher::singleton().findSchema({"aten::gather", ""}).value();
    return c10::Dispatcher::singleton().callUnboxed<Tensor, const Tensor &, int64_t, const Tensor &, bool>(
        op, impl::dispatchTypeId(at::detail::multi_dispatch_tensor_type_set(*this, index)), const_cast<Tensor&>(*this), dim, index, sparse_grad);
#endif
}
#ifdef BUILD_NAMEDTENSOR
inline Tensor Tensor::gather(Dimname dim, const Tensor & index, bool sparse_grad) const {
#ifdef USE_STATIC_DISPATCH
    return TypeDefault::gather(const_cast<Tensor&>(*this), dim, index, sparse_grad);
#else
    static auto table = globalATenDispatch().getOpTable("aten::gather.dimname(Tensor self, Dimname dim, Tensor index, *, bool sparse_grad=False) -> Tensor");
    return table->callUnboxed<Tensor, const Tensor &, Dimname, const Tensor &, bool>(const_cast<Tensor&>(*this), dim, index, sparse_grad);
#endif
}
#endif
inline Tensor Tensor::addcmul(const Tensor & tensor1, const Tensor & tensor2, Scalar value) const {
#ifdef USE_STATIC_DISPATCH
    return TypeDefault::addcmul(const_cast<Tensor&>(*this), tensor1, tensor2, value);
#else
    static c10::OperatorHandle op = c10::Dispatcher::singleton().findSchema({"aten::addcmul", ""}).value();
    return c10::Dispatcher::singleton().callUnboxed<Tensor, const Tensor &, const Tensor &, const Tensor &, Scalar>(
        op, impl::dispatchTypeId(at::detail::multi_dispatch_tensor_type_set(*this, tensor1, tensor2)), const_cast<Tensor&>(*this), tensor1, tensor2, value);
#endif
}
inline Tensor & Tensor::addcmul_(const Tensor & tensor1, const Tensor & tensor2, Scalar value) const {
#ifdef USE_STATIC_DISPATCH
    return TypeDefault::addcmul_(const_cast<Tensor&>(*this), tensor1, tensor2, value);
#else
    static c10::OperatorHandle op = c10::Dispatcher::singleton().findSchema({"aten::addcmul_", ""}).value();
    return c10::Dispatcher::singleton().callUnboxedOnly<Tensor &, Tensor &, const Tensor &, const Tensor &, Scalar>(
        op, impl::dispatchTypeId(at::detail::multi_dispatch_tensor_type_set(*this, tensor1, tensor2)), const_cast<Tensor&>(*this), tensor1, tensor2, value);
#endif
}
inline Tensor Tensor::addcdiv(const Tensor & tensor1, const Tensor & tensor2, Scalar value) const {
#ifdef USE_STATIC_DISPATCH
    return TypeDefault::addcdiv(const_cast<Tensor&>(*this), tensor1, tensor2, value);
#else
    static c10::OperatorHandle op = c10::Dispatcher::singleton().findSchema({"aten::addcdiv", ""}).value();
    return c10::Dispatcher::singleton().callUnboxed<Tensor, const Tensor &, const Tensor &, const Tensor &, Scalar>(
        op, impl::dispatchTypeId(at::detail::multi_dispatch_tensor_type_set(*this, tensor1, tensor2)), const_cast<Tensor&>(*this), tensor1, tensor2, value);
#endif
}
inline std::tuple<Tensor,Tensor> Tensor::lstsq(const Tensor & A) const {
#ifdef USE_STATIC_DISPATCH
    switch(tensorTypeIdToBackend(impl::dispatchTypeId(type_set()))) {
        case Backend::CPU:
            return CPUType::lstsq(const_cast<Tensor&>(*this), A);
            break;
        default:
            AT_ERROR("lstsq not implemented for ", at::toString(type_set()));
    }
#else
    static c10::OperatorHandle op = c10::Dispatcher::singleton().findSchema({"aten::lstsq", ""}).value();
    return c10::Dispatcher::singleton().callUnboxedOnly<std::tuple<Tensor,Tensor>, const Tensor &, const Tensor &>(
        op, impl::dispatchTypeId(at::detail::multi_dispatch_tensor_type_set(*this, A)), const_cast<Tensor&>(*this), A);
#endif
}
inline std::tuple<Tensor,Tensor> Tensor::triangular_solve(const Tensor & A, bool upper, bool transpose, bool unitriangular) const {
#ifdef USE_STATIC_DISPATCH
    return TypeDefault::triangular_solve(const_cast<Tensor&>(*this), A, upper, transpose, unitriangular);
#else
    static c10::OperatorHandle op = c10::Dispatcher::singleton().findSchema({"aten::triangular_solve", ""}).value();
    return c10::Dispatcher::singleton().callUnboxedOnly<std::tuple<Tensor,Tensor>, const Tensor &, const Tensor &, bool, bool, bool>(
        op, impl::dispatchTypeId(at::detail::multi_dispatch_tensor_type_set(*this, A)), const_cast<Tensor&>(*this), A, upper, transpose, unitriangular);
#endif
}
inline std::tuple<Tensor,Tensor> Tensor::symeig(bool eigenvectors, bool upper) const {
#ifdef USE_STATIC_DISPATCH
    return TypeDefault::symeig(const_cast<Tensor&>(*this), eigenvectors, upper);
#else
    static c10::OperatorHandle op = c10::Dispatcher::singleton().findSchema({"aten::symeig", ""}).value();
    return c10::Dispatcher::singleton().callUnboxedOnly<std::tuple<Tensor,Tensor>, const Tensor &, bool, bool>(
        op, impl::dispatchTypeId(at::detail::multi_dispatch_tensor_type_set(*this)), const_cast<Tensor&>(*this), eigenvectors, upper);
#endif
}
inline std::tuple<Tensor,Tensor> Tensor::eig(bool eigenvectors) const {
#ifdef USE_STATIC_DISPATCH
    switch(tensorTypeIdToBackend(impl::dispatchTypeId(type_set()))) {
        case Backend::CPU:
            return CPUType::eig(const_cast<Tensor&>(*this), eigenvectors);
            break;
        default:
            AT_ERROR("eig not implemented for ", at::toString(type_set()));
    }
#else
    static c10::OperatorHandle op = c10::Dispatcher::singleton().findSchema({"aten::eig", ""}).value();
    return c10::Dispatcher::singleton().callUnboxedOnly<std::tuple<Tensor,Tensor>, const Tensor &, bool>(
        op, impl::dispatchTypeId(at::detail::multi_dispatch_tensor_type_set(*this)), const_cast<Tensor&>(*this), eigenvectors);
#endif
}
inline std::tuple<Tensor,Tensor,Tensor> Tensor::svd(bool some, bool compute_uv) const {
#ifdef USE_STATIC_DISPATCH
    return TypeDefault::svd(const_cast<Tensor&>(*this), some, compute_uv);
#else
    static c10::OperatorHandle op = c10::Dispatcher::singleton().findSchema({"aten::svd", ""}).value();
    return c10::Dispatcher::singleton().callUnboxedOnly<std::tuple<Tensor,Tensor,Tensor>, const Tensor &, bool, bool>(
        op, impl::dispatchTypeId(at::detail::multi_dispatch_tensor_type_set(*this)), const_cast<Tensor&>(*this), some, compute_uv);
#endif
}
inline Tensor Tensor::cholesky(bool upper) const {
#ifdef USE_STATIC_DISPATCH
    return TypeDefault::cholesky(const_cast<Tensor&>(*this), upper);
#else
    static c10::OperatorHandle op = c10::Dispatcher::singleton().findSchema({"aten::cholesky", ""}).value();
    return c10::Dispatcher::singleton().callUnboxed<Tensor, const Tensor &, bool>(
        op, impl::dispatchTypeId(at::detail::multi_dispatch_tensor_type_set(*this)), const_cast<Tensor&>(*this), upper);
#endif
}
inline Tensor Tensor::cholesky_solve(const Tensor & input2, bool upper) const {
#ifdef USE_STATIC_DISPATCH
    return TypeDefault::cholesky_solve(const_cast<Tensor&>(*this), input2, upper);
#else
    static c10::OperatorHandle op = c10::Dispatcher::singleton().findSchema({"aten::cholesky_solve", ""}).value();
    return c10::Dispatcher::singleton().callUnboxed<Tensor, const Tensor &, const Tensor &, bool>(
        op, impl::dispatchTypeId(at::detail::multi_dispatch_tensor_type_set(*this, input2)), const_cast<Tensor&>(*this), input2, upper);
#endif
}
inline std::tuple<Tensor,Tensor> Tensor::solve(const Tensor & A) const {
#ifdef USE_STATIC_DISPATCH
    return TypeDefault::solve(const_cast<Tensor&>(*this), A);
#else
    static c10::OperatorHandle op = c10::Dispatcher::singleton().findSchema({"aten::solve", ""}).value();
    return c10::Dispatcher::singleton().callUnboxedOnly<std::tuple<Tensor,Tensor>, const Tensor &, const Tensor &>(
        op, impl::dispatchTypeId(at::detail::multi_dispatch_tensor_type_set(*this, A)), const_cast<Tensor&>(*this), A);
#endif
}
inline Tensor Tensor::cholesky_inverse(bool upper) const {
#ifdef USE_STATIC_DISPATCH
    switch(tensorTypeIdToBackend(impl::dispatchTypeId(type_set()))) {
        case Backend::CPU:
            return CPUType::cholesky_inverse(const_cast<Tensor&>(*this), upper);
            break;
        default:
            AT_ERROR("cholesky_inverse not implemented for ", at::toString(type_set()));
    }
#else
    static c10::OperatorHandle op = c10::Dispatcher::singleton().findSchema({"aten::cholesky_inverse", ""}).value();
    return c10::Dispatcher::singleton().callUnboxed<Tensor, const Tensor &, bool>(
        op, impl::dispatchTypeId(at::detail::multi_dispatch_tensor_type_set(*this)), const_cast<Tensor&>(*this), upper);
#endif
}
inline std::tuple<Tensor,Tensor> Tensor::qr(bool some) const {
#ifdef USE_STATIC_DISPATCH
    return TypeDefault::qr(const_cast<Tensor&>(*this), some);
#else
    static c10::OperatorHandle op = c10::Dispatcher::singleton().findSchema({"aten::qr", ""}).value();
    return c10::Dispatcher::singleton().callUnboxedOnly<std::tuple<Tensor,Tensor>, const Tensor &, bool>(
        op, impl::dispatchTypeId(at::detail::multi_dispatch_tensor_type_set(*this)), const_cast<Tensor&>(*this), some);
#endif
}
inline std::tuple<Tensor,Tensor> Tensor::geqrf() const {
#ifdef USE_STATIC_DISPATCH
    switch(tensorTypeIdToBackend(impl::dispatchTypeId(type_set()))) {
        case Backend::CPU:
            return CPUType::geqrf(const_cast<Tensor&>(*this));
            break;
        default:
            AT_ERROR("geqrf not implemented for ", at::toString(type_set()));
    }
#else
    static c10::OperatorHandle op = c10::Dispatcher::singleton().findSchema({"aten::geqrf", ""}).value();
    return c10::Dispatcher::singleton().callUnboxedOnly<std::tuple<Tensor,Tensor>, const Tensor &>(
        op, impl::dispatchTypeId(at::detail::multi_dispatch_tensor_type_set(*this)), const_cast<Tensor&>(*this));
#endif
}
inline Tensor Tensor::orgqr(const Tensor & input2) const {
#ifdef USE_STATIC_DISPATCH
    switch(tensorTypeIdToBackend(impl::dispatchTypeId(type_set()))) {
        case Backend::CPU:
            return CPUType::orgqr(const_cast<Tensor&>(*this), input2);
            break;
        default:
            AT_ERROR("orgqr not implemented for ", at::toString(type_set()));
    }
#else
    static c10::OperatorHandle op = c10::Dispatcher::singleton().findSchema({"aten::orgqr", ""}).value();
    return c10::Dispatcher::singleton().callUnboxed<Tensor, const Tensor &, const Tensor &>(
        op, impl::dispatchTypeId(at::detail::multi_dispatch_tensor_type_set(*this, input2)), const_cast<Tensor&>(*this), input2);
#endif
}
inline Tensor Tensor::ormqr(const Tensor & input2, const Tensor & input3, bool left, bool transpose) const {
#ifdef USE_STATIC_DISPATCH
    switch(tensorTypeIdToBackend(impl::dispatchTypeId(type_set()))) {
        case Backend::CPU:
            return CPUType::ormqr(const_cast<Tensor&>(*this), input2, input3, left, transpose);
            break;
        default:
            AT_ERROR("ormqr not implemented for ", at::toString(type_set()));
    }
#else
    static c10::OperatorHandle op = c10::Dispatcher::singleton().findSchema({"aten::ormqr", ""}).value();
    return c10::Dispatcher::singleton().callUnboxed<Tensor, const Tensor &, const Tensor &, const Tensor &, bool, bool>(
        op, impl::dispatchTypeId(at::detail::multi_dispatch_tensor_type_set(*this, input2, input3)), const_cast<Tensor&>(*this), input2, input3, left, transpose);
#endif
}
inline Tensor Tensor::lu_solve(const Tensor & LU_data, const Tensor & LU_pivots) const {
#ifdef USE_STATIC_DISPATCH
    return TypeDefault::lu_solve(const_cast<Tensor&>(*this), LU_data, LU_pivots);
#else
    static c10::OperatorHandle op = c10::Dispatcher::singleton().findSchema({"aten::lu_solve", ""}).value();
    return c10::Dispatcher::singleton().callUnboxed<Tensor, const Tensor &, const Tensor &, const Tensor &>(
        op, impl::dispatchTypeId(at::detail::multi_dispatch_tensor_type_set(*this, LU_data, LU_pivots)), const_cast<Tensor&>(*this), LU_data, LU_pivots);
#endif
}
inline Tensor Tensor::multinomial(int64_t num_samples, bool replacement, Generator * generator) const {
#ifdef USE_STATIC_DISPATCH
    switch(tensorTypeIdToBackend(impl::dispatchTypeId(type_set()))) {
        case Backend::CPU:
            return CPUType::multinomial(const_cast<Tensor&>(*this), num_samples, replacement, generator);
            break;
        default:
            AT_ERROR("multinomial not implemented for ", at::toString(type_set()));
    }
#else
<<<<<<< HEAD
    static auto table = globalATenDispatch().getOpTable("aten::multinomial(Tensor self, int num_samples, bool replacement=False, *, Generator? generator=None) -> Tensor");
    return table->callUnboxed<Tensor, const Tensor &, int64_t, bool, Generator *>(const_cast<Tensor&>(*this), num_samples, replacement, generator);
=======
    static c10::OperatorHandle op = c10::Dispatcher::singleton().findSchema({"aten::multinomial", ""}).value();
    return c10::Dispatcher::singleton().callUnboxedOnly<Tensor, const Tensor &, int64_t, bool, Generator *>(
        op, impl::dispatchTypeId(at::detail::multi_dispatch_tensor_type_set(*this)), const_cast<Tensor&>(*this), num_samples, replacement, generator);
>>>>>>> 76a76a6c
#endif
}
inline Tensor Tensor::lgamma() const {
#ifdef USE_STATIC_DISPATCH
    switch(tensorTypeIdToBackend(impl::dispatchTypeId(type_set()))) {
        case Backend::CPU:
            return CPUType::lgamma(const_cast<Tensor&>(*this));
            break;
        default:
            AT_ERROR("lgamma not implemented for ", at::toString(type_set()));
    }
#else
    static c10::OperatorHandle op = c10::Dispatcher::singleton().findSchema({"aten::lgamma", ""}).value();
    return c10::Dispatcher::singleton().callUnboxed<Tensor, const Tensor &>(
        op, impl::dispatchTypeId(at::detail::multi_dispatch_tensor_type_set(*this)), const_cast<Tensor&>(*this));
#endif
}
inline Tensor Tensor::digamma() const {
#ifdef USE_STATIC_DISPATCH
    return TypeDefault::digamma(const_cast<Tensor&>(*this));
#else
    static c10::OperatorHandle op = c10::Dispatcher::singleton().findSchema({"aten::digamma", ""}).value();
    return c10::Dispatcher::singleton().callUnboxed<Tensor, const Tensor &>(
        op, impl::dispatchTypeId(at::detail::multi_dispatch_tensor_type_set(*this)), const_cast<Tensor&>(*this));
#endif
}
inline Tensor Tensor::polygamma(int64_t n) const {
#ifdef USE_STATIC_DISPATCH
    return TypeDefault::polygamma(n, const_cast<Tensor&>(*this));
#else
    static c10::OperatorHandle op = c10::Dispatcher::singleton().findSchema({"aten::polygamma", ""}).value();
    return c10::Dispatcher::singleton().callUnboxed<Tensor, int64_t, const Tensor &>(
        op, impl::dispatchTypeId(at::detail::multi_dispatch_tensor_type_set(*this)), n, const_cast<Tensor&>(*this));
#endif
}
inline Tensor Tensor::erfinv() const {
#ifdef USE_STATIC_DISPATCH
    switch(tensorTypeIdToBackend(impl::dispatchTypeId(type_set()))) {
        case Backend::CPU:
            return CPUType::erfinv(const_cast<Tensor&>(*this));
            break;
        default:
            AT_ERROR("erfinv not implemented for ", at::toString(type_set()));
    }
#else
    static c10::OperatorHandle op = c10::Dispatcher::singleton().findSchema({"aten::erfinv", ""}).value();
    return c10::Dispatcher::singleton().callUnboxed<Tensor, const Tensor &>(
        op, impl::dispatchTypeId(at::detail::multi_dispatch_tensor_type_set(*this)), const_cast<Tensor&>(*this));
#endif
}
inline Tensor & Tensor::erfinv_() const {
#ifdef USE_STATIC_DISPATCH
    switch(tensorTypeIdToBackend(impl::dispatchTypeId(type_set()))) {
        case Backend::CPU:
            return CPUType::erfinv_(const_cast<Tensor&>(*this));
            break;
        default:
            AT_ERROR("erfinv_ not implemented for ", at::toString(type_set()));
    }
#else
    static c10::OperatorHandle op = c10::Dispatcher::singleton().findSchema({"aten::erfinv_", ""}).value();
    return c10::Dispatcher::singleton().callUnboxedOnly<Tensor &, Tensor &>(
        op, impl::dispatchTypeId(at::detail::multi_dispatch_tensor_type_set(*this)), const_cast<Tensor&>(*this));
#endif
}
inline Tensor Tensor::sign() const {
#ifdef USE_STATIC_DISPATCH
    return TypeDefault::sign(const_cast<Tensor&>(*this));
#else
    static c10::OperatorHandle op = c10::Dispatcher::singleton().findSchema({"aten::sign", ""}).value();
    return c10::Dispatcher::singleton().callUnboxedOnly<Tensor, const Tensor &>(
        op, impl::dispatchTypeId(at::detail::multi_dispatch_tensor_type_set(*this)), const_cast<Tensor&>(*this));
#endif
}
inline Tensor & Tensor::sign_() const {
#ifdef USE_STATIC_DISPATCH
    return TypeDefault::sign_(const_cast<Tensor&>(*this));
#else
    static c10::OperatorHandle op = c10::Dispatcher::singleton().findSchema({"aten::sign_", ""}).value();
    return c10::Dispatcher::singleton().callUnboxedOnly<Tensor &, Tensor &>(
        op, impl::dispatchTypeId(at::detail::multi_dispatch_tensor_type_set(*this)), const_cast<Tensor&>(*this));
#endif
}
inline Tensor Tensor::dist(const Tensor & other, Scalar p) const {
#ifdef USE_STATIC_DISPATCH
    switch(tensorTypeIdToBackend(impl::dispatchTypeId(type_set()))) {
        case Backend::CPU:
            return CPUType::dist(const_cast<Tensor&>(*this), other, p);
            break;
        default:
            AT_ERROR("dist not implemented for ", at::toString(type_set()));
    }
#else
    static c10::OperatorHandle op = c10::Dispatcher::singleton().findSchema({"aten::dist", ""}).value();
    return c10::Dispatcher::singleton().callUnboxed<Tensor, const Tensor &, const Tensor &, Scalar>(
        op, impl::dispatchTypeId(at::detail::multi_dispatch_tensor_type_set(*this, other)), const_cast<Tensor&>(*this), other, p);
#endif
}
inline Tensor Tensor::atan2(const Tensor & other) const {
#ifdef USE_STATIC_DISPATCH
    return TypeDefault::atan2(const_cast<Tensor&>(*this), other);
#else
    static c10::OperatorHandle op = c10::Dispatcher::singleton().findSchema({"aten::atan2", ""}).value();
    return c10::Dispatcher::singleton().callUnboxed<Tensor, const Tensor &, const Tensor &>(
        op, impl::dispatchTypeId(at::detail::multi_dispatch_tensor_type_set(*this, other)), const_cast<Tensor&>(*this), other);
#endif
}
inline Tensor Tensor::lerp(const Tensor & end, Scalar weight) const {
#ifdef USE_STATIC_DISPATCH
    switch(tensorTypeIdToBackend(impl::dispatchTypeId(type_set()))) {
        case Backend::CPU:
            return CPUType::lerp(const_cast<Tensor&>(*this), end, weight);
            break;
        default:
            AT_ERROR("lerp not implemented for ", at::toString(type_set()));
    }
#else
    static c10::OperatorHandle op = c10::Dispatcher::singleton().findSchema({"aten::lerp", "Scalar"}).value();
    return c10::Dispatcher::singleton().callUnboxed<Tensor, const Tensor &, const Tensor &, Scalar>(
        op, impl::dispatchTypeId(at::detail::multi_dispatch_tensor_type_set(*this, end)), const_cast<Tensor&>(*this), end, weight);
#endif
}
inline Tensor Tensor::lerp(const Tensor & end, const Tensor & weight) const {
#ifdef USE_STATIC_DISPATCH
    switch(tensorTypeIdToBackend(impl::dispatchTypeId(type_set()))) {
        case Backend::CPU:
            return CPUType::lerp(const_cast<Tensor&>(*this), end, weight);
            break;
        default:
            AT_ERROR("lerp not implemented for ", at::toString(type_set()));
    }
#else
    static c10::OperatorHandle op = c10::Dispatcher::singleton().findSchema({"aten::lerp", "Tensor"}).value();
    return c10::Dispatcher::singleton().callUnboxed<Tensor, const Tensor &, const Tensor &, const Tensor &>(
        op, impl::dispatchTypeId(at::detail::multi_dispatch_tensor_type_set(*this, end, weight)), const_cast<Tensor&>(*this), end, weight);
#endif
}
inline Tensor Tensor::histc(int64_t bins, Scalar min, Scalar max) const {
#ifdef USE_STATIC_DISPATCH
    switch(tensorTypeIdToBackend(impl::dispatchTypeId(type_set()))) {
        case Backend::CPU:
            return CPUType::histc(const_cast<Tensor&>(*this), bins, min, max);
            break;
        default:
            AT_ERROR("histc not implemented for ", at::toString(type_set()));
    }
#else
    static c10::OperatorHandle op = c10::Dispatcher::singleton().findSchema({"aten::histc", ""}).value();
    return c10::Dispatcher::singleton().callUnboxed<Tensor, const Tensor &, int64_t, Scalar, Scalar>(
        op, impl::dispatchTypeId(at::detail::multi_dispatch_tensor_type_set(*this)), const_cast<Tensor&>(*this), bins, min, max);
#endif
}
inline Tensor Tensor::fmod(Scalar other) const {
#ifdef USE_STATIC_DISPATCH
    switch(tensorTypeIdToBackend(impl::dispatchTypeId(type_set()))) {
        case Backend::CPU:
            return CPUType::fmod(const_cast<Tensor&>(*this), other);
            break;
        default:
            AT_ERROR("fmod not implemented for ", at::toString(type_set()));
    }
#else
    static c10::OperatorHandle op = c10::Dispatcher::singleton().findSchema({"aten::fmod", "Scalar"}).value();
    return c10::Dispatcher::singleton().callUnboxed<Tensor, const Tensor &, Scalar>(
        op, impl::dispatchTypeId(at::detail::multi_dispatch_tensor_type_set(*this)), const_cast<Tensor&>(*this), other);
#endif
}
inline Tensor Tensor::fmod(const Tensor & other) const {
#ifdef USE_STATIC_DISPATCH
    switch(tensorTypeIdToBackend(impl::dispatchTypeId(type_set()))) {
        case Backend::CPU:
            return CPUType::fmod(const_cast<Tensor&>(*this), other);
            break;
        default:
            AT_ERROR("fmod not implemented for ", at::toString(type_set()));
    }
#else
    static c10::OperatorHandle op = c10::Dispatcher::singleton().findSchema({"aten::fmod", "Tensor"}).value();
    return c10::Dispatcher::singleton().callUnboxed<Tensor, const Tensor &, const Tensor &>(
        op, impl::dispatchTypeId(at::detail::multi_dispatch_tensor_type_set(*this, other)), const_cast<Tensor&>(*this), other);
#endif
}
inline Tensor Tensor::remainder(Scalar other) const {
#ifdef USE_STATIC_DISPATCH
    switch(tensorTypeIdToBackend(impl::dispatchTypeId(type_set()))) {
        case Backend::CPU:
            return CPUType::remainder(const_cast<Tensor&>(*this), other);
            break;
        default:
            AT_ERROR("remainder not implemented for ", at::toString(type_set()));
    }
#else
    static c10::OperatorHandle op = c10::Dispatcher::singleton().findSchema({"aten::remainder", "Scalar"}).value();
    return c10::Dispatcher::singleton().callUnboxed<Tensor, const Tensor &, Scalar>(
        op, impl::dispatchTypeId(at::detail::multi_dispatch_tensor_type_set(*this)), const_cast<Tensor&>(*this), other);
#endif
}
inline Tensor Tensor::remainder(const Tensor & other) const {
#ifdef USE_STATIC_DISPATCH
    switch(tensorTypeIdToBackend(impl::dispatchTypeId(type_set()))) {
        case Backend::CPU:
            return CPUType::remainder(const_cast<Tensor&>(*this), other);
            break;
        default:
            AT_ERROR("remainder not implemented for ", at::toString(type_set()));
    }
#else
    static c10::OperatorHandle op = c10::Dispatcher::singleton().findSchema({"aten::remainder", "Tensor"}).value();
    return c10::Dispatcher::singleton().callUnboxed<Tensor, const Tensor &, const Tensor &>(
        op, impl::dispatchTypeId(at::detail::multi_dispatch_tensor_type_set(*this, other)), const_cast<Tensor&>(*this), other);
#endif
}
inline Tensor Tensor::min(const Tensor & other) const {
#ifdef USE_STATIC_DISPATCH
    switch(tensorTypeIdToBackend(impl::dispatchTypeId(type_set()))) {
        case Backend::CPU:
            return CPUType::min(const_cast<Tensor&>(*this), other);
            break;
        default:
            AT_ERROR("min not implemented for ", at::toString(type_set()));
    }
#else
    static c10::OperatorHandle op = c10::Dispatcher::singleton().findSchema({"aten::min", "other"}).value();
    return c10::Dispatcher::singleton().callUnboxed<Tensor, const Tensor &, const Tensor &>(
        op, impl::dispatchTypeId(at::detail::multi_dispatch_tensor_type_set(*this, other)), const_cast<Tensor&>(*this), other);
#endif
}
inline Tensor Tensor::min() const {
#ifdef USE_STATIC_DISPATCH
    switch(tensorTypeIdToBackend(impl::dispatchTypeId(type_set()))) {
        case Backend::CPU:
            return CPUType::min(const_cast<Tensor&>(*this));
            break;
        case Backend::QuantizedCPU:
            return QuantizedCPUType::min(const_cast<Tensor&>(*this));
            break;
        default:
            AT_ERROR("min not implemented for ", at::toString(type_set()));
    }
#else
    static c10::OperatorHandle op = c10::Dispatcher::singleton().findSchema({"aten::min", ""}).value();
    return c10::Dispatcher::singleton().callUnboxed<Tensor, const Tensor &>(
        op, impl::dispatchTypeId(at::detail::multi_dispatch_tensor_type_set(*this)), const_cast<Tensor&>(*this));
#endif
}
inline Tensor Tensor::max(const Tensor & other) const {
#ifdef USE_STATIC_DISPATCH
    switch(tensorTypeIdToBackend(impl::dispatchTypeId(type_set()))) {
        case Backend::CPU:
            return CPUType::max(const_cast<Tensor&>(*this), other);
            break;
        default:
            AT_ERROR("max not implemented for ", at::toString(type_set()));
    }
#else
    static c10::OperatorHandle op = c10::Dispatcher::singleton().findSchema({"aten::max", "other"}).value();
    return c10::Dispatcher::singleton().callUnboxed<Tensor, const Tensor &, const Tensor &>(
        op, impl::dispatchTypeId(at::detail::multi_dispatch_tensor_type_set(*this, other)), const_cast<Tensor&>(*this), other);
#endif
}
inline Tensor Tensor::max() const {
#ifdef USE_STATIC_DISPATCH
    switch(tensorTypeIdToBackend(impl::dispatchTypeId(type_set()))) {
        case Backend::CPU:
            return CPUType::max(const_cast<Tensor&>(*this));
            break;
        case Backend::QuantizedCPU:
            return QuantizedCPUType::max(const_cast<Tensor&>(*this));
            break;
        default:
            AT_ERROR("max not implemented for ", at::toString(type_set()));
    }
#else
    static c10::OperatorHandle op = c10::Dispatcher::singleton().findSchema({"aten::max", ""}).value();
    return c10::Dispatcher::singleton().callUnboxed<Tensor, const Tensor &>(
        op, impl::dispatchTypeId(at::detail::multi_dispatch_tensor_type_set(*this)), const_cast<Tensor&>(*this));
#endif
}
inline Tensor Tensor::median() const {
#ifdef USE_STATIC_DISPATCH
    switch(tensorTypeIdToBackend(impl::dispatchTypeId(type_set()))) {
        case Backend::CPU:
            return CPUType::median(const_cast<Tensor&>(*this));
            break;
        default:
            AT_ERROR("median not implemented for ", at::toString(type_set()));
    }
#else
    static c10::OperatorHandle op = c10::Dispatcher::singleton().findSchema({"aten::median", ""}).value();
    return c10::Dispatcher::singleton().callUnboxed<Tensor, const Tensor &>(
        op, impl::dispatchTypeId(at::detail::multi_dispatch_tensor_type_set(*this)), const_cast<Tensor&>(*this));
#endif
}
inline std::tuple<Tensor,Tensor> Tensor::sort(int64_t dim, bool descending) const {
#ifdef USE_STATIC_DISPATCH
    switch(tensorTypeIdToBackend(impl::dispatchTypeId(type_set()))) {
        case Backend::CPU:
            return CPUType::sort(const_cast<Tensor&>(*this), dim, descending);
            break;
        case Backend::QuantizedCPU:
            return QuantizedCPUType::sort(const_cast<Tensor&>(*this), dim, descending);
            break;
        default:
            AT_ERROR("sort not implemented for ", at::toString(type_set()));
    }
#else
    static c10::OperatorHandle op = c10::Dispatcher::singleton().findSchema({"aten::sort", ""}).value();
    return c10::Dispatcher::singleton().callUnboxedOnly<std::tuple<Tensor,Tensor>, const Tensor &, int64_t, bool>(
        op, impl::dispatchTypeId(at::detail::multi_dispatch_tensor_type_set(*this)), const_cast<Tensor&>(*this), dim, descending);
#endif
}
#ifdef BUILD_NAMEDTENSOR
inline std::tuple<Tensor,Tensor> Tensor::sort(Dimname dim, bool descending) const {
#ifdef USE_STATIC_DISPATCH
    return TypeDefault::sort(const_cast<Tensor&>(*this), dim, descending);
#else
    static auto table = globalATenDispatch().getOpTable("aten::sort.dimname(Tensor self, Dimname dim, bool descending=False) -> (Tensor values, Tensor indices)");
    return table->callUnboxed<std::tuple<Tensor,Tensor>, const Tensor &, Dimname, bool>(const_cast<Tensor&>(*this), dim, descending);
#endif
}
#endif
inline Tensor Tensor::argsort(int64_t dim, bool descending) const {
#ifdef USE_STATIC_DISPATCH
    return TypeDefault::argsort(const_cast<Tensor&>(*this), dim, descending);
#else
    static c10::OperatorHandle op = c10::Dispatcher::singleton().findSchema({"aten::argsort", ""}).value();
    return c10::Dispatcher::singleton().callUnboxed<Tensor, const Tensor &, int64_t, bool>(
        op, impl::dispatchTypeId(at::detail::multi_dispatch_tensor_type_set(*this)), const_cast<Tensor&>(*this), dim, descending);
#endif
}
#ifdef BUILD_NAMEDTENSOR
inline Tensor Tensor::argsort(Dimname dim, bool descending) const {
#ifdef USE_STATIC_DISPATCH
    return TypeDefault::argsort(const_cast<Tensor&>(*this), dim, descending);
#else
    static auto table = globalATenDispatch().getOpTable("aten::argsort.dimname(Tensor self, Dimname dim, bool descending=False) -> Tensor");
    return table->callUnboxed<Tensor, const Tensor &, Dimname, bool>(const_cast<Tensor&>(*this), dim, descending);
#endif
}
#endif
inline std::tuple<Tensor,Tensor> Tensor::topk(int64_t k, int64_t dim, bool largest, bool sorted) const {
#ifdef USE_STATIC_DISPATCH
    switch(tensorTypeIdToBackend(impl::dispatchTypeId(type_set()))) {
        case Backend::CPU:
            return CPUType::topk(const_cast<Tensor&>(*this), k, dim, largest, sorted);
            break;
        case Backend::QuantizedCPU:
            return QuantizedCPUType::topk(const_cast<Tensor&>(*this), k, dim, largest, sorted);
            break;
        default:
            AT_ERROR("topk not implemented for ", at::toString(type_set()));
    }
#else
    static c10::OperatorHandle op = c10::Dispatcher::singleton().findSchema({"aten::topk", ""}).value();
    return c10::Dispatcher::singleton().callUnboxedOnly<std::tuple<Tensor,Tensor>, const Tensor &, int64_t, int64_t, bool, bool>(
        op, impl::dispatchTypeId(at::detail::multi_dispatch_tensor_type_set(*this)), const_cast<Tensor&>(*this), k, dim, largest, sorted);
#endif
}
inline Tensor Tensor::all() const {
#ifdef USE_STATIC_DISPATCH
    return TypeDefault::all(const_cast<Tensor&>(*this));
#else
    static c10::OperatorHandle op = c10::Dispatcher::singleton().findSchema({"aten::all", ""}).value();
    return c10::Dispatcher::singleton().callUnboxed<Tensor, const Tensor &>(
        op, impl::dispatchTypeId(at::detail::multi_dispatch_tensor_type_set(*this)), const_cast<Tensor&>(*this));
#endif
}
inline Tensor Tensor::any() const {
#ifdef USE_STATIC_DISPATCH
    return TypeDefault::any(const_cast<Tensor&>(*this));
#else
    static c10::OperatorHandle op = c10::Dispatcher::singleton().findSchema({"aten::any", ""}).value();
    return c10::Dispatcher::singleton().callUnboxed<Tensor, const Tensor &>(
        op, impl::dispatchTypeId(at::detail::multi_dispatch_tensor_type_set(*this)), const_cast<Tensor&>(*this));
#endif
}
inline Tensor Tensor::renorm(Scalar p, int64_t dim, Scalar maxnorm) const {
#ifdef USE_STATIC_DISPATCH
    switch(tensorTypeIdToBackend(impl::dispatchTypeId(type_set()))) {
        case Backend::CPU:
            return CPUType::renorm(const_cast<Tensor&>(*this), p, dim, maxnorm);
            break;
        default:
            AT_ERROR("renorm not implemented for ", at::toString(type_set()));
    }
#else
    static c10::OperatorHandle op = c10::Dispatcher::singleton().findSchema({"aten::renorm", ""}).value();
    return c10::Dispatcher::singleton().callUnboxed<Tensor, const Tensor &, Scalar, int64_t, Scalar>(
        op, impl::dispatchTypeId(at::detail::multi_dispatch_tensor_type_set(*this)), const_cast<Tensor&>(*this), p, dim, maxnorm);
#endif
}
inline Tensor Tensor::unfold(int64_t dimension, int64_t size, int64_t step) const {
#ifdef USE_STATIC_DISPATCH
    switch(tensorTypeIdToBackend(impl::dispatchTypeId(type_set()))) {
        case Backend::CPU:
            return CPUType::unfold(const_cast<Tensor&>(*this), dimension, size, step);
            break;
        default:
            AT_ERROR("unfold not implemented for ", at::toString(type_set()));
    }
#else
    static c10::OperatorHandle op = c10::Dispatcher::singleton().findSchema({"aten::unfold", ""}).value();
    return c10::Dispatcher::singleton().callUnboxedOnly<Tensor, const Tensor &, int64_t, int64_t, int64_t>(
        op, impl::dispatchTypeId(at::detail::multi_dispatch_tensor_type_set(*this)), const_cast<Tensor&>(*this), dimension, size, step);
#endif
}
inline bool Tensor::equal(const Tensor & other) const {
#ifdef USE_STATIC_DISPATCH
    switch(tensorTypeIdToBackend(impl::dispatchTypeId(type_set()))) {
        case Backend::CPU:
            return CPUType::equal(const_cast<Tensor&>(*this), other);
            break;
        case Backend::QuantizedCPU:
            return QuantizedCPUType::equal(const_cast<Tensor&>(*this), other);
            break;
        default:
            AT_ERROR("equal not implemented for ", at::toString(type_set()));
    }
#else
    static c10::OperatorHandle op = c10::Dispatcher::singleton().findSchema({"aten::equal", ""}).value();
    return c10::Dispatcher::singleton().callUnboxed<bool, const Tensor &, const Tensor &>(
        op, impl::dispatchTypeId(at::detail::multi_dispatch_tensor_type_set(*this, other)), const_cast<Tensor&>(*this), other);
#endif
}
inline Tensor Tensor::pow(const Tensor & exponent) const {
#ifdef USE_STATIC_DISPATCH
    switch(tensorTypeIdToBackend(impl::dispatchTypeId(type_set()))) {
        case Backend::CPU:
            return CPUType::pow(const_cast<Tensor&>(*this), exponent);
            break;
        default:
            AT_ERROR("pow not implemented for ", at::toString(type_set()));
    }
#else
    static c10::OperatorHandle op = c10::Dispatcher::singleton().findSchema({"aten::pow", "Tensor_Tensor"}).value();
    return c10::Dispatcher::singleton().callUnboxed<Tensor, const Tensor &, const Tensor &>(
        op, impl::dispatchTypeId(at::detail::multi_dispatch_tensor_type_set(*this, exponent)), const_cast<Tensor&>(*this), exponent);
#endif
}
inline Tensor Tensor::alias() const {
#ifdef USE_STATIC_DISPATCH
    return TypeDefault::alias(const_cast<Tensor&>(*this));
#else
    static c10::OperatorHandle op = c10::Dispatcher::singleton().findSchema({"aten::alias", ""}).value();
    return c10::Dispatcher::singleton().callUnboxedOnly<Tensor, const Tensor &>(
        op, impl::dispatchTypeId(at::detail::multi_dispatch_tensor_type_set(*this)), const_cast<Tensor&>(*this));
#endif
}

inline caffe2::TypeMeta Tensor::dtype() const noexcept {
  return impl_->dtype();
}

inline Layout Tensor::layout() const noexcept {
  return impl_->layout();
}

inline Device Tensor::device() const {
  return impl_->device();
}

inline int64_t Tensor::get_device() const {
  // NB: this is not a native function to avoid dispatching overhead.
  return impl_->get_device();
}

inline int64_t get_device(Tensor self) {
  return self.get_device();
}

inline bool Tensor::is_cuda() const {
  // NB: this is not a native function to avoid dispatching overhead.
  return impl_->is_cuda();
}

#ifdef BUILD_NAMEDTENSOR
inline NamedTensorMeta* Tensor::get_named_tensor_meta() {
  return static_cast<NamedTensorMeta*>(impl_->named_tensor_meta());
}

inline const NamedTensorMeta* Tensor::get_named_tensor_meta() const {
  return static_cast<NamedTensorMeta*>(impl_->named_tensor_meta());
}

inline bool Tensor::has_names() const {
  return impl::has_names(unsafeGetTensorImpl());
}
#endif

inline bool is_cuda(Tensor self) {
  return self.is_cuda();
}

inline bool Tensor::is_hip() const {
  // NB: this is not a native function to avoid dispatching overhead.
  return impl_->is_hip();
}

inline bool is_hip(Tensor self) {
  return self.is_hip();
}

inline bool Tensor::is_sparse() const {
  // NB: this is not a native function to avoid dispatching overhead.
  return impl_->is_sparse();
}

inline bool is_sparse(Tensor self) {
  return self.is_sparse();
}

inline bool Tensor::is_mkldnn() const {
  // NB: this is not a native function to avoid dispatching overhead.
  return impl_->is_mkldnn();
}

inline bool is_mkldnn(Tensor self) {
  return self.is_mkldnn();
}

inline bool Tensor::is_quantized() const {
  // NB: this is not a native function to avoid dispatching overhead.
  return impl_->is_quantized();
}

inline bool is_quantized(Tensor self) {
  return self.is_quantized();
}

#define DEFINE_CAST(T, name)                     \
  template <>                                    \
  inline T* Tensor::data_ptr() const {           \
    TORCH_CHECK(                                 \
        scalar_type() == ScalarType::name,       \
        "expected scalar type ",                 \
        #name,                                   \
        " but found ",                           \
        c10::toString(scalar_type()));           \
    return static_cast<T*>(this->unsafeGetTensorImpl()->data());    \
  }

AT_FORALL_SCALAR_TYPES_WITH_COMPLEX_EXCEPT_COMPLEX_HALF(DEFINE_CAST)
AT_FORALL_QINT_TYPES(DEFINE_CAST)
#undef DEFINE_CAST

#define DEFINE_ITEM(T, name)      \
  template <>                     \
  inline T Tensor::item() const { \
    return item().to##name();     \
  }

AT_FORALL_SCALAR_TYPES_WITH_COMPLEX_EXCEPT_COMPLEX_HALF(DEFINE_ITEM)
#undef DEFINE_ITEM

} //namespace at<|MERGE_RESOLUTION|>--- conflicted
+++ resolved
@@ -501,14 +501,9 @@
 #ifdef USE_STATIC_DISPATCH
     return TypeDefault::bernoulli(const_cast<Tensor&>(*this), generator);
 #else
-<<<<<<< HEAD
-    static auto table = globalATenDispatch().getOpTable("aten::bernoulli(Tensor self, *, Generator? generator=None) -> Tensor");
-    return table->callUnboxed<Tensor, const Tensor &, Generator *>(const_cast<Tensor&>(*this), generator);
-=======
     static c10::OperatorHandle op = c10::Dispatcher::singleton().findSchema({"aten::bernoulli", ""}).value();
     return c10::Dispatcher::singleton().callUnboxedOnly<Tensor, const Tensor &, Generator *>(
         op, impl::dispatchTypeId(at::detail::multi_dispatch_tensor_type_set(*this)), const_cast<Tensor&>(*this), generator);
->>>>>>> 76a76a6c
 #endif
 }
 inline Tensor & Tensor::bernoulli_(const Tensor & p, Generator * generator) const {
@@ -521,14 +516,9 @@
             AT_ERROR("bernoulli_ not implemented for ", at::toString(type_set()));
     }
 #else
-<<<<<<< HEAD
-    static auto table = globalATenDispatch().getOpTable("aten::bernoulli_.Tensor(Tensor(a!) self, Tensor p, *, Generator? generator=None) -> Tensor(a!)");
-    return table->callUnboxed<Tensor &, Tensor &, const Tensor &, Generator *>(const_cast<Tensor&>(*this), p, generator);
-=======
     static c10::OperatorHandle op = c10::Dispatcher::singleton().findSchema({"aten::bernoulli_", "Tensor"}).value();
     return c10::Dispatcher::singleton().callUnboxedOnly<Tensor &, Tensor &, const Tensor &, Generator *>(
         op, impl::dispatchTypeId(at::detail::multi_dispatch_tensor_type_set(*this, p)), const_cast<Tensor&>(*this), p, generator);
->>>>>>> 76a76a6c
 #endif
 }
 inline Tensor & Tensor::bernoulli_(double p, Generator * generator) const {
@@ -541,28 +531,18 @@
             AT_ERROR("bernoulli_ not implemented for ", at::toString(type_set()));
     }
 #else
-<<<<<<< HEAD
-    static auto table = globalATenDispatch().getOpTable("aten::bernoulli_.float(Tensor(a!) self, float p=0.5, *, Generator? generator=None) -> Tensor(a!)");
-    return table->callUnboxed<Tensor &, Tensor &, double, Generator *>(const_cast<Tensor&>(*this), p, generator);
-=======
     static c10::OperatorHandle op = c10::Dispatcher::singleton().findSchema({"aten::bernoulli_", "float"}).value();
     return c10::Dispatcher::singleton().callUnboxedOnly<Tensor &, Tensor &, double, Generator *>(
         op, impl::dispatchTypeId(at::detail::multi_dispatch_tensor_type_set(*this)), const_cast<Tensor&>(*this), p, generator);
->>>>>>> 76a76a6c
 #endif
 }
 inline Tensor Tensor::bernoulli(double p, Generator * generator) const {
 #ifdef USE_STATIC_DISPATCH
     return TypeDefault::bernoulli(const_cast<Tensor&>(*this), p, generator);
 #else
-<<<<<<< HEAD
-    static auto table = globalATenDispatch().getOpTable("aten::bernoulli.p(Tensor self, float p, *, Generator? generator=None) -> Tensor");
-    return table->callUnboxed<Tensor, const Tensor &, double, Generator *>(const_cast<Tensor&>(*this), p, generator);
-=======
     static c10::OperatorHandle op = c10::Dispatcher::singleton().findSchema({"aten::bernoulli", "p"}).value();
     return c10::Dispatcher::singleton().callUnboxedOnly<Tensor, const Tensor &, double, Generator *>(
         op, impl::dispatchTypeId(at::detail::multi_dispatch_tensor_type_set(*this)), const_cast<Tensor&>(*this), p, generator);
->>>>>>> 76a76a6c
 #endif
 }
 inline Tensor Tensor::bincount(const Tensor & weights, int64_t minlength) const {
@@ -4556,14 +4536,9 @@
             AT_ERROR("random_ not implemented for ", at::toString(type_set()));
     }
 #else
-<<<<<<< HEAD
-    static auto table = globalATenDispatch().getOpTable("aten::random_.from(Tensor(a!) self, int from, int to, *, Generator? generator=None) -> Tensor(a!)");
-    return table->callUnboxed<Tensor &, Tensor &, int64_t, int64_t, Generator *>(const_cast<Tensor&>(*this), from, to, generator);
-=======
     static c10::OperatorHandle op = c10::Dispatcher::singleton().findSchema({"aten::random_", "from"}).value();
     return c10::Dispatcher::singleton().callUnboxedOnly<Tensor &, Tensor &, int64_t, int64_t, Generator *>(
         op, impl::dispatchTypeId(at::detail::multi_dispatch_tensor_type_set(*this)), const_cast<Tensor&>(*this), from, to, generator);
->>>>>>> 76a76a6c
 #endif
 }
 inline Tensor & Tensor::random_(int64_t to, Generator * generator) const {
@@ -4576,14 +4551,9 @@
             AT_ERROR("random_ not implemented for ", at::toString(type_set()));
     }
 #else
-<<<<<<< HEAD
-    static auto table = globalATenDispatch().getOpTable("aten::random_.to(Tensor(a!) self, int to, *, Generator? generator=None) -> Tensor(a!)");
-    return table->callUnboxed<Tensor &, Tensor &, int64_t, Generator *>(const_cast<Tensor&>(*this), to, generator);
-=======
     static c10::OperatorHandle op = c10::Dispatcher::singleton().findSchema({"aten::random_", "to"}).value();
     return c10::Dispatcher::singleton().callUnboxedOnly<Tensor &, Tensor &, int64_t, Generator *>(
         op, impl::dispatchTypeId(at::detail::multi_dispatch_tensor_type_set(*this)), const_cast<Tensor&>(*this), to, generator);
->>>>>>> 76a76a6c
 #endif
 }
 inline Tensor & Tensor::random_(Generator * generator) const {
@@ -4596,14 +4566,9 @@
             AT_ERROR("random_ not implemented for ", at::toString(type_set()));
     }
 #else
-<<<<<<< HEAD
-    static auto table = globalATenDispatch().getOpTable("aten::random_(Tensor(a!) self, *, Generator? generator=None) -> Tensor(a!)");
-    return table->callUnboxed<Tensor &, Tensor &, Generator *>(const_cast<Tensor&>(*this), generator);
-=======
     static c10::OperatorHandle op = c10::Dispatcher::singleton().findSchema({"aten::random_", ""}).value();
     return c10::Dispatcher::singleton().callUnboxedOnly<Tensor &, Tensor &, Generator *>(
         op, impl::dispatchTypeId(at::detail::multi_dispatch_tensor_type_set(*this)), const_cast<Tensor&>(*this), generator);
->>>>>>> 76a76a6c
 #endif
 }
 inline Tensor & Tensor::uniform_(double from, double to, Generator * generator) const {
@@ -4616,14 +4581,9 @@
             AT_ERROR("uniform_ not implemented for ", at::toString(type_set()));
     }
 #else
-<<<<<<< HEAD
-    static auto table = globalATenDispatch().getOpTable("aten::uniform_(Tensor(a!) self, float from=0, float to=1, *, Generator? generator=None) -> Tensor(a!)");
-    return table->callUnboxed<Tensor &, Tensor &, double, double, Generator *>(const_cast<Tensor&>(*this), from, to, generator);
-=======
     static c10::OperatorHandle op = c10::Dispatcher::singleton().findSchema({"aten::uniform_", ""}).value();
     return c10::Dispatcher::singleton().callUnboxedOnly<Tensor &, Tensor &, double, double, Generator *>(
         op, impl::dispatchTypeId(at::detail::multi_dispatch_tensor_type_set(*this)), const_cast<Tensor&>(*this), from, to, generator);
->>>>>>> 76a76a6c
 #endif
 }
 inline Tensor & Tensor::normal_(double mean, double std, Generator * generator) const {
@@ -4636,14 +4596,9 @@
             AT_ERROR("normal_ not implemented for ", at::toString(type_set()));
     }
 #else
-<<<<<<< HEAD
-    static auto table = globalATenDispatch().getOpTable("aten::normal_(Tensor(a!) self, float mean=0, float std=1, *, Generator? generator=None) -> Tensor(a!)");
-    return table->callUnboxed<Tensor &, Tensor &, double, double, Generator *>(const_cast<Tensor&>(*this), mean, std, generator);
-=======
     static c10::OperatorHandle op = c10::Dispatcher::singleton().findSchema({"aten::normal_", ""}).value();
     return c10::Dispatcher::singleton().callUnboxedOnly<Tensor &, Tensor &, double, double, Generator *>(
         op, impl::dispatchTypeId(at::detail::multi_dispatch_tensor_type_set(*this)), const_cast<Tensor&>(*this), mean, std, generator);
->>>>>>> 76a76a6c
 #endif
 }
 inline Tensor & Tensor::cauchy_(double median, double sigma, Generator * generator) const {
@@ -4656,14 +4611,9 @@
             AT_ERROR("cauchy_ not implemented for ", at::toString(type_set()));
     }
 #else
-<<<<<<< HEAD
-    static auto table = globalATenDispatch().getOpTable("aten::cauchy_(Tensor(a!) self, float median=0, float sigma=1, *, Generator? generator=None) -> Tensor(a!)");
-    return table->callUnboxed<Tensor &, Tensor &, double, double, Generator *>(const_cast<Tensor&>(*this), median, sigma, generator);
-=======
     static c10::OperatorHandle op = c10::Dispatcher::singleton().findSchema({"aten::cauchy_", ""}).value();
     return c10::Dispatcher::singleton().callUnboxedOnly<Tensor &, Tensor &, double, double, Generator *>(
         op, impl::dispatchTypeId(at::detail::multi_dispatch_tensor_type_set(*this)), const_cast<Tensor&>(*this), median, sigma, generator);
->>>>>>> 76a76a6c
 #endif
 }
 inline Tensor & Tensor::log_normal_(double mean, double std, Generator * generator) const {
@@ -4676,14 +4626,9 @@
             AT_ERROR("log_normal_ not implemented for ", at::toString(type_set()));
     }
 #else
-<<<<<<< HEAD
-    static auto table = globalATenDispatch().getOpTable("aten::log_normal_(Tensor(a!) self, float mean=1, float std=2, *, Generator? generator=None) -> Tensor(a!)");
-    return table->callUnboxed<Tensor &, Tensor &, double, double, Generator *>(const_cast<Tensor&>(*this), mean, std, generator);
-=======
     static c10::OperatorHandle op = c10::Dispatcher::singleton().findSchema({"aten::log_normal_", ""}).value();
     return c10::Dispatcher::singleton().callUnboxedOnly<Tensor &, Tensor &, double, double, Generator *>(
         op, impl::dispatchTypeId(at::detail::multi_dispatch_tensor_type_set(*this)), const_cast<Tensor&>(*this), mean, std, generator);
->>>>>>> 76a76a6c
 #endif
 }
 inline Tensor & Tensor::exponential_(double lambd, Generator * generator) const {
@@ -4696,14 +4641,9 @@
             AT_ERROR("exponential_ not implemented for ", at::toString(type_set()));
     }
 #else
-<<<<<<< HEAD
-    static auto table = globalATenDispatch().getOpTable("aten::exponential_(Tensor(a!) self, float lambd=1, *, Generator? generator=None) -> Tensor(a!)");
-    return table->callUnboxed<Tensor &, Tensor &, double, Generator *>(const_cast<Tensor&>(*this), lambd, generator);
-=======
     static c10::OperatorHandle op = c10::Dispatcher::singleton().findSchema({"aten::exponential_", ""}).value();
     return c10::Dispatcher::singleton().callUnboxedOnly<Tensor &, Tensor &, double, Generator *>(
         op, impl::dispatchTypeId(at::detail::multi_dispatch_tensor_type_set(*this)), const_cast<Tensor&>(*this), lambd, generator);
->>>>>>> 76a76a6c
 #endif
 }
 inline Tensor & Tensor::geometric_(double p, Generator * generator) const {
@@ -4716,14 +4656,9 @@
             AT_ERROR("geometric_ not implemented for ", at::toString(type_set()));
     }
 #else
-<<<<<<< HEAD
-    static auto table = globalATenDispatch().getOpTable("aten::geometric_(Tensor(a!) self, float p, *, Generator? generator=None) -> Tensor(a!)");
-    return table->callUnboxed<Tensor &, Tensor &, double, Generator *>(const_cast<Tensor&>(*this), p, generator);
-=======
     static c10::OperatorHandle op = c10::Dispatcher::singleton().findSchema({"aten::geometric_", ""}).value();
     return c10::Dispatcher::singleton().callUnboxedOnly<Tensor &, Tensor &, double, Generator *>(
         op, impl::dispatchTypeId(at::detail::multi_dispatch_tensor_type_set(*this)), const_cast<Tensor&>(*this), p, generator);
->>>>>>> 76a76a6c
 #endif
 }
 inline Tensor Tensor::diag(int64_t diagonal) const {
@@ -5305,14 +5240,9 @@
             AT_ERROR("multinomial not implemented for ", at::toString(type_set()));
     }
 #else
-<<<<<<< HEAD
-    static auto table = globalATenDispatch().getOpTable("aten::multinomial(Tensor self, int num_samples, bool replacement=False, *, Generator? generator=None) -> Tensor");
-    return table->callUnboxed<Tensor, const Tensor &, int64_t, bool, Generator *>(const_cast<Tensor&>(*this), num_samples, replacement, generator);
-=======
     static c10::OperatorHandle op = c10::Dispatcher::singleton().findSchema({"aten::multinomial", ""}).value();
     return c10::Dispatcher::singleton().callUnboxedOnly<Tensor, const Tensor &, int64_t, bool, Generator *>(
         op, impl::dispatchTypeId(at::detail::multi_dispatch_tensor_type_set(*this)), const_cast<Tensor&>(*this), num_samples, replacement, generator);
->>>>>>> 76a76a6c
 #endif
 }
 inline Tensor Tensor::lgamma() const {
