--- conflicted
+++ resolved
@@ -83,8 +83,6 @@
   set(CPU_INTEL OFF)
 endif ()
 
-<<<<<<< HEAD
-=======
 # For non-supported platforms, turn USE_DISTRIBUTED off by default.
 # It is not tested and likely won't work without additional changes.
 if(NOT LINUX)
@@ -96,7 +94,6 @@
   endif()
 endif()
 
->>>>>>> a41ff317
 # ---[ Options.
 # Note to developers: if you add an option below, make sure you also add it to
 # cmake/Summary.cmake so that the summary prints out the option values.
@@ -275,9 +272,6 @@
 
   # Try harder
   list(APPEND CUDA_NVCC_FLAGS "-Xcompiler /w -w")
-
-  # Turning off USE_DISTRIBUTED on default
-  set(USE_DISTRIBUTED OFF)
 endif(MSVC)
 
 # Set INTERN_BUILD_MOBILE for all mobile builds. Components that are not
