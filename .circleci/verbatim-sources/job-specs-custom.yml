<<<<<<< HEAD
  pytorch_short_perf_test_gpu:
    environment:
      BUILD_ENVIRONMENT: pytorch-short-perf-test-gpu
      DOCKER_IMAGE: "308535385114.dkr.ecr.us-east-1.amazonaws.com/pytorch/pytorch-linux-xenial-cuda9-cudnn7-py3:347"
      PYTHON_VERSION: "3.6"
      USE_CUDA_DOCKER_RUNTIME: "1"
    resource_class: gpu.medium
    machine:
      image: ubuntu-1604:201903-01
    steps:
    # See Note [Workspace for CircleCI scripts] in job-specs-setup.yml
    - should_run_job
    - setup_linux_system_environment
    - setup_ci_environment
    - run:
        name: Perf Test
        no_output_timeout: "1h"
        command: |
          set -e
          export COMMIT_DOCKER_IMAGE=${DOCKER_IMAGE}-${CIRCLE_SHA1}
          echo "DOCKER_IMAGE: "${COMMIT_DOCKER_IMAGE}
          time docker pull ${COMMIT_DOCKER_IMAGE} >/dev/null
          export id=$(docker run --cap-add=SYS_PTRACE --security-opt seccomp=unconfined --runtime=nvidia -t -d -w /var/lib/jenkins ${COMMIT_DOCKER_IMAGE})

          docker cp $id:/var/lib/jenkins/workspace/env /home/circleci/project/env
          # This IAM user allows write access to S3 bucket for perf test numbers
          set +x
          echo "declare -x AWS_ACCESS_KEY_ID=${CIRCLECI_AWS_ACCESS_KEY_FOR_PERF_TEST_S3_BUCKET_V4}" >> /home/circleci/project/env
          echo "declare -x AWS_SECRET_ACCESS_KEY=${CIRCLECI_AWS_SECRET_KEY_FOR_PERF_TEST_S3_BUCKET_V4}" >> /home/circleci/project/env
          set -x
          docker cp /home/circleci/project/env $id:/var/lib/jenkins/workspace/env

          export COMMAND='((echo "export BUILD_ENVIRONMENT=${BUILD_ENVIRONMENT}" && echo "source ./workspace/env" && echo "sudo chown -R jenkins workspace && cd workspace && .jenkins/pytorch/short-perf-test-gpu.sh") | docker exec -u jenkins -i "$id" bash) 2>&1'
          echo ${COMMAND} > ./command.sh && unbuffer bash ./command.sh | ts

=======
>>>>>>> 82a69a69
  pytorch_python_doc_push:
    environment:
      BUILD_ENVIRONMENT: pytorch-python-doc-push
      # TODO: stop hardcoding this
      DOCKER_IMAGE: "308535385114.dkr.ecr.us-east-1.amazonaws.com/pytorch/pytorch-linux-xenial-cuda9-cudnn7-py3:347"
    resource_class: large
    machine:
      image: ubuntu-1604:201903-01
    steps:
    # See Note [Workspace for CircleCI scripts] in job-specs-setup.yml
    - should_run_job
    - setup_linux_system_environment
    - setup_ci_environment
    - run:
        name: Doc Build and Push
        no_output_timeout: "1h"
        command: |
          set -ex
          export COMMIT_DOCKER_IMAGE=${DOCKER_IMAGE}-${CIRCLE_SHA1}
          echo "DOCKER_IMAGE: "${COMMIT_DOCKER_IMAGE}
          time docker pull ${COMMIT_DOCKER_IMAGE} >/dev/null
          export id=$(docker run --cap-add=SYS_PTRACE --security-opt seccomp=unconfined -t -d -w /var/lib/jenkins ${COMMIT_DOCKER_IMAGE})

          # master branch docs push
          if [[ "${CIRCLE_BRANCH}" == "master" ]]; then
            export COMMAND='((echo "export BUILD_ENVIRONMENT=${BUILD_ENVIRONMENT}" && echo "export GITHUB_PYTORCHBOT_TOKEN=${GITHUB_PYTORCHBOT_TOKEN}" && echo "source ./workspace/env" && echo "sudo chown -R jenkins workspace && cd workspace && . ./.circleci/scripts/python_doc_push_script.sh docs/master master site") | docker exec -u jenkins -i "$id" bash) 2>&1'

          # stable release docs push. Due to some circleci limitations, we keep
          # an eternal PR open for merging v1.2.0 -> master for this job.
          # XXX: The following code is only run on the v1.2.0 branch, which might
          # not be exactly the same as what you see here.
          elif [[ "${CIRCLE_BRANCH}" == "v1.2.0" ]]; then
            export COMMAND='((echo "export BUILD_ENVIRONMENT=${BUILD_ENVIRONMENT}" && echo "export GITHUB_PYTORCHBOT_TOKEN=${GITHUB_PYTORCHBOT_TOKEN}" && echo "source ./workspace/env" && echo "sudo chown -R jenkins workspace && cd workspace && . ./.circleci/scripts/python_doc_push_script.sh docs/stable 1.2.0 site dry_run") | docker exec -u jenkins -i "$id" bash) 2>&1'

          # For open PRs: Do a dry_run of the docs build, don't push build
          else
            export COMMAND='((echo "export BUILD_ENVIRONMENT=${BUILD_ENVIRONMENT}" && echo "export GITHUB_PYTORCHBOT_TOKEN=${GITHUB_PYTORCHBOT_TOKEN}" && echo "source ./workspace/env" && echo "sudo chown -R jenkins workspace && cd workspace && . ./.circleci/scripts/python_doc_push_script.sh docs/master master site dry_run") | docker exec -u jenkins -i "$id" bash) 2>&1'
          fi

          echo ${COMMAND} > ./command.sh && unbuffer bash ./command.sh | ts

          # Save the docs build so we can debug any problems
          export DEBUG_COMMIT_DOCKER_IMAGE=${COMMIT_DOCKER_IMAGE}-debug
          docker commit "$id" ${DEBUG_COMMIT_DOCKER_IMAGE}
          time docker push ${DEBUG_COMMIT_DOCKER_IMAGE}

  pytorch_cpp_doc_push:
    environment:
      BUILD_ENVIRONMENT: pytorch-cpp-doc-push
      DOCKER_IMAGE: "308535385114.dkr.ecr.us-east-1.amazonaws.com/pytorch/pytorch-linux-xenial-cuda9-cudnn7-py3:347"
    resource_class: large
    machine:
      image: ubuntu-1604:201903-01
    steps:
    # See Note [Workspace for CircleCI scripts] in job-specs-setup.yml
    - should_run_job
    - setup_linux_system_environment
    - setup_ci_environment
    - run:
        name: Doc Build and Push
        no_output_timeout: "1h"
        command: |
          set -ex
          export COMMIT_DOCKER_IMAGE=${DOCKER_IMAGE}-${CIRCLE_SHA1}
          echo "DOCKER_IMAGE: "${COMMIT_DOCKER_IMAGE}
          time docker pull ${COMMIT_DOCKER_IMAGE} >/dev/null
          export id=$(docker run --cap-add=SYS_PTRACE --security-opt seccomp=unconfined -t -d -w /var/lib/jenkins ${COMMIT_DOCKER_IMAGE})

          # master branch docs push
          if [[ "${CIRCLE_BRANCH}" == "master" ]]; then
            export COMMAND='((echo "export BUILD_ENVIRONMENT=${BUILD_ENVIRONMENT}" && echo "export GITHUB_PYTORCHBOT_TOKEN=${GITHUB_PYTORCHBOT_TOKEN}" && echo "source ./workspace/env" && echo "sudo chown -R jenkins workspace && cd workspace && . ./.circleci/scripts/cpp_doc_push_script.sh docs/master master") | docker exec -u jenkins -i "$id" bash) 2>&1'

          # stable release docs push. Due to some circleci limitations, we keep
          # an eternal PR open (#16502) for merging v1.0.1 -> master for this job.
          # XXX: The following code is only run on the v1.0.1 branch, which might
          # not be exactly the same as what you see here.
          elif [[ "${CIRCLE_BRANCH}" == "v1.0.1" ]]; then
            export COMMAND='((echo "export BUILD_ENVIRONMENT=${BUILD_ENVIRONMENT}" && echo "export GITHUB_PYTORCHBOT_TOKEN=${GITHUB_PYTORCHBOT_TOKEN}" && echo "source ./workspace/env" && echo "sudo chown -R jenkins workspace && cd workspace && . ./.circleci/scripts/cpp_doc_push_script.sh docs/stable 1.0.1") | docker exec -u jenkins -i "$id" bash) 2>&1'

          # For open PRs: Do a dry_run of the docs build, don't push build
          else
            export COMMAND='((echo "export BUILD_ENVIRONMENT=${BUILD_ENVIRONMENT}" && echo "export GITHUB_PYTORCHBOT_TOKEN=${GITHUB_PYTORCHBOT_TOKEN}" && echo "source ./workspace/env" && echo "sudo chown -R jenkins workspace && cd workspace && . ./.circleci/scripts/cpp_doc_push_script.sh docs/master master dry_run") | docker exec -u jenkins -i "$id" bash) 2>&1'
          fi

          echo ${COMMAND} > ./command.sh && unbuffer bash ./command.sh | ts

          # Save the docs build so we can debug any problems
          export DEBUG_COMMIT_DOCKER_IMAGE=${COMMIT_DOCKER_IMAGE}-debug
          docker commit "$id" ${DEBUG_COMMIT_DOCKER_IMAGE}
          time docker push ${DEBUG_COMMIT_DOCKER_IMAGE}

  pytorch_macos_10_13_py3_build:
    environment:
      BUILD_ENVIRONMENT: pytorch-macos-10.13-py3-build
    macos:
      xcode: "9.0"
    steps:
      # See Note [Workspace for CircleCI scripts] in job-specs-setup.yml
      - should_run_job
      - checkout
      - run_brew_for_macos_build
      - run:
          name: Build
          no_output_timeout: "1h"
          command: |
            set -e
            export IN_CIRCLECI=1

            # Install sccache
            sudo curl https://s3.amazonaws.com/ossci-macos/sccache --output /usr/local/bin/sccache
            sudo chmod +x /usr/local/bin/sccache
            export SCCACHE_BUCKET=ossci-compiler-cache-circleci-v2

            # This IAM user allows write access to S3 bucket for sccache
            set +x
            export AWS_ACCESS_KEY_ID=${CIRCLECI_AWS_ACCESS_KEY_FOR_SCCACHE_S3_BUCKET_V4}
            export AWS_SECRET_ACCESS_KEY=${CIRCLECI_AWS_SECRET_KEY_FOR_SCCACHE_S3_BUCKET_V4}
            set -x

            chmod a+x .jenkins/pytorch/macos-build.sh
            unbuffer .jenkins/pytorch/macos-build.sh 2>&1 | ts

            # copy with -a to preserve relative structure (e.g., symlinks), and be recursive
            cp -a ~/project ~/workspace

      - persist_to_workspace:
          root: ~/workspace
          paths:
            - miniconda3
            - project

  pytorch_macos_10_13_py3_test:
    environment:
      BUILD_ENVIRONMENT: pytorch-macos-10.13-py3-test
    macos:
      xcode: "9.0"
    steps:
      # See Note [Workspace for CircleCI scripts] in job-specs-setup.yml
      # This workspace also carries binaries from the build job
      - should_run_job
      - run_brew_for_macos_build
      - run:
          name: Test
          no_output_timeout: "1h"
          command: |
            set -e
            export IN_CIRCLECI=1

            # copy with -a to preserve relative structure (e.g., symlinks), and be recursive
            cp -a ~/workspace/project/. ~/project

            chmod a+x .jenkins/pytorch/macos-test.sh
            unbuffer .jenkins/pytorch/macos-test.sh 2>&1 | ts

  pytorch_macos_10_13_cuda9_2_cudnn7_py3_build:
    environment:
      BUILD_ENVIRONMENT: pytorch-macos-10.13-cuda9.2-cudnn7-py3-build
    macos:
      xcode: "9.0"
    steps:
      # See Note [Workspace for CircleCI scripts] in job-specs-setup.yml
      - should_run_job
      - checkout
      - run_brew_for_macos_build
      - run:
          name: Build
          no_output_timeout: "1h"
          command: |
            set -e

            export IN_CIRCLECI=1

            # Install CUDA 9.2
            sudo rm -rf ~/cuda_9.2.64_mac_installer.app || true
            curl https://s3.amazonaws.com/ossci-macos/cuda_9.2.64_mac_installer.zip -o ~/cuda_9.2.64_mac_installer.zip
            unzip ~/cuda_9.2.64_mac_installer.zip -d ~/
            sudo ~/cuda_9.2.64_mac_installer.app/Contents/MacOS/CUDAMacOSXInstaller --accept-eula --no-window
            sudo cp /usr/local/cuda/lib/libcuda.dylib /Developer/NVIDIA/CUDA-9.2/lib/libcuda.dylib
            sudo rm -rf /usr/local/cuda || true

            # Install cuDNN 7.1 for CUDA 9.2
            curl https://s3.amazonaws.com/ossci-macos/cudnn-9.2-osx-x64-v7.1.tgz -o ~/cudnn-9.2-osx-x64-v7.1.tgz
            rm -rf ~/cudnn-9.2-osx-x64-v7.1 && mkdir ~/cudnn-9.2-osx-x64-v7.1
            tar -xzvf ~/cudnn-9.2-osx-x64-v7.1.tgz -C ~/cudnn-9.2-osx-x64-v7.1
            sudo cp ~/cudnn-9.2-osx-x64-v7.1/cuda/include/cudnn.h /Developer/NVIDIA/CUDA-9.2/include/
            sudo cp ~/cudnn-9.2-osx-x64-v7.1/cuda/lib/libcudnn* /Developer/NVIDIA/CUDA-9.2/lib/
            sudo chmod a+r /Developer/NVIDIA/CUDA-9.2/include/cudnn.h /Developer/NVIDIA/CUDA-9.2/lib/libcudnn*

            # Install sccache
            sudo curl https://s3.amazonaws.com/ossci-macos/sccache --output /usr/local/bin/sccache
            sudo chmod +x /usr/local/bin/sccache
            export SCCACHE_BUCKET=ossci-compiler-cache-circleci-v2
            # This IAM user allows write access to S3 bucket for sccache
            set +x
            export AWS_ACCESS_KEY_ID=${CIRCLECI_AWS_ACCESS_KEY_FOR_SCCACHE_S3_BUCKET_V4}
            export AWS_SECRET_ACCESS_KEY=${CIRCLECI_AWS_SECRET_KEY_FOR_SCCACHE_S3_BUCKET_V4}
            set -x

            git submodule sync && git submodule update -q --init --recursive
            chmod a+x .jenkins/pytorch/macos-build.sh
            unbuffer .jenkins/pytorch/macos-build.sh 2>&1 | ts

  pytorch_android_gradle_build:
    environment:
      BUILD_ENVIRONMENT: pytorch-linux-xenial-py3-clang5-android-ndk-r19c-gradle-build
      DOCKER_IMAGE: "308535385114.dkr.ecr.us-east-1.amazonaws.com/pytorch/pytorch-linux-xenial-py3-clang5-android-ndk-r19c:347"
      PYTHON_VERSION: "3.6"
    resource_class: large
    machine:
      image: ubuntu-1604:201903-01
    steps:
    - should_run_job
    - setup_linux_system_environment
    - checkout
    - setup_ci_environment
    - run:
        name: pytorch android gradle build
        no_output_timeout: "1h"
        command: |
          set -eux
          docker_image_commit=${DOCKER_IMAGE}-${CIRCLE_SHA1}

          docker_image_libtorch_android_x86_32=${docker_image_commit}-android-x86_32
          docker_image_libtorch_android_x86_64=${docker_image_commit}-android-x86_64
          docker_image_libtorch_android_arm_v7a=${docker_image_commit}-android-arm-v7a
          docker_image_libtorch_android_arm_v8a=${docker_image_commit}-android-arm-v8a

          echo "docker_image_commit: "${docker_image_commit}
          echo "docker_image_libtorch_android_x86_32: "${docker_image_libtorch_android_x86_32}
          echo "docker_image_libtorch_android_x86_64: "${docker_image_libtorch_android_x86_64}
          echo "docker_image_libtorch_android_arm_v7a: "${docker_image_libtorch_android_arm_v7a}
          echo "docker_image_libtorch_android_arm_v8a: "${docker_image_libtorch_android_arm_v8a}

          # x86_32
          time docker pull ${docker_image_libtorch_android_x86_32} >/dev/null
          export id_x86_32=$(docker run --cap-add=SYS_PTRACE --security-opt seccomp=unconfined -t -d -w /var/lib/jenkins ${docker_image_libtorch_android_x86_32})

          export COMMAND='((echo "source ./workspace/env" && echo "sudo chown -R jenkins workspace") | docker exec -u jenkins -i "$id_x86_32" bash) 2>&1'
          echo ${COMMAND} > ./command.sh && unbuffer bash ./command.sh | ts

          # arm-v7a
          time docker pull ${docker_image_libtorch_android_arm_v7a} >/dev/null
          export id_arm_v7a=$(docker run --cap-add=SYS_PTRACE --security-opt seccomp=unconfined -t -d -w /var/lib/jenkins ${docker_image_libtorch_android_arm_v7a})

          export COMMAND='((echo "source ./workspace/env" && echo "sudo chown -R jenkins workspace") | docker exec -u jenkins -i "$id_arm_v7a" bash) 2>&1'
          echo ${COMMAND} > ./command.sh && unbuffer bash ./command.sh | ts

          mkdir ~/workspace/build_android_install_arm_v7a
          docker cp $id_arm_v7a:/var/lib/jenkins/workspace/build_android/install ~/workspace/build_android_install_arm_v7a

          # x86_64
          time docker pull ${docker_image_libtorch_android_x86_64} >/dev/null
          export id_x86_64=$(docker run --cap-add=SYS_PTRACE --security-opt seccomp=unconfined -t -d -w /var/lib/jenkins ${docker_image_libtorch_android_x86_64})

          export COMMAND='((echo "source ./workspace/env" && echo "sudo chown -R jenkins workspace") | docker exec -u jenkins -i "$id_x86_64" bash) 2>&1'
          echo ${COMMAND} > ./command.sh && unbuffer bash ./command.sh | ts

          mkdir ~/workspace/build_android_install_x86_64
          docker cp $id_x86_64:/var/lib/jenkins/workspace/build_android/install ~/workspace/build_android_install_x86_64

          # arm-v8a
          time docker pull ${docker_image_libtorch_android_arm_v8a} >/dev/null
          export id_arm_v8a=$(docker run --cap-add=SYS_PTRACE --security-opt seccomp=unconfined -t -d -w /var/lib/jenkins ${docker_image_libtorch_android_arm_v8a})

          export COMMAND='((echo "source ./workspace/env" && echo "sudo chown -R jenkins workspace") | docker exec -u jenkins -i "$id_arm_v8a" bash) 2>&1'
          echo ${COMMAND} > ./command.sh && unbuffer bash ./command.sh | ts

          mkdir ~/workspace/build_android_install_arm_v8a
          docker cp $id_arm_v8a:/var/lib/jenkins/workspace/build_android/install ~/workspace/build_android_install_arm_v8a

          docker cp ~/workspace/build_android_install_arm_v7a $id_x86_32:/var/lib/jenkins/workspace/build_android_install_arm_v7a
          docker cp ~/workspace/build_android_install_x86_64 $id_x86_32:/var/lib/jenkins/workspace/build_android_install_x86_64
          docker cp ~/workspace/build_android_install_arm_v8a $id_x86_32:/var/lib/jenkins/workspace/build_android_install_arm_v8a

          # run gradle buildRelease
          export COMMAND='((echo "source ./workspace/env" && echo "export BUILD_ENVIRONMENT=${BUILD_ENVIRONMENT}" && echo "sudo chown -R jenkins workspace && cd workspace && ./.circleci/scripts/build_android_gradle.sh") | docker exec -u jenkins -i "$id_x86_32" bash) 2>&1'
          echo ${COMMAND} > ./command.sh && unbuffer bash ./command.sh | ts

          mkdir -p ~/workspace/build_android_artifacts
          docker cp $id_x86_32:/var/lib/jenkins/workspace/android/artifacts.tgz ~/workspace/build_android_artifacts/

          output_image=$docker_image_libtorch_android_x86_32-gradle
          docker commit "$id_x86_32" ${output_image}
          time docker push ${output_image}
    - store_artifacts:
        path: ~/workspace/build_android_artifacts/artifacts.tgz
        destination: artifacts.tgz

  pytorch_android_publish_snapshot:
    environment:
      BUILD_ENVIRONMENT: pytorch-linux-xenial-py3-clang5-android-ndk-r19c-gradle-publish-snapshot
      DOCKER_IMAGE: "308535385114.dkr.ecr.us-east-1.amazonaws.com/pytorch/pytorch-linux-xenial-py3-clang5-android-ndk-r19c:347"
      PYTHON_VERSION: "3.6"
    resource_class: large
    machine:
      image: ubuntu-1604:201903-01
    steps:
    - should_run_job
    - setup_linux_system_environment
    - checkout
    - setup_ci_environment
    - run:
        name: pytorch android gradle build
        no_output_timeout: "1h"
        command: |
          set -eux
          docker_image_commit=${DOCKER_IMAGE}-${CIRCLE_SHA1}

          docker_image_libtorch_android_x86_32_gradle=${docker_image_commit}-android-x86_32-gradle

          echo "docker_image_commit: "${docker_image_commit}
          echo "docker_image_libtorch_android_x86_32_gradle: "${docker_image_libtorch_android_x86_32_gradle}

          # x86_32
          time docker pull ${docker_image_libtorch_android_x86_32_gradle} >/dev/null
          export id_x86_32=$(docker run --cap-add=SYS_PTRACE --security-opt seccomp=unconfined -t -d -w /var/lib/jenkins ${docker_image_libtorch_android_x86_32_gradle})

          export COMMAND='((echo "source ./workspace/env" && echo "sudo chown -R jenkins workspace" && echo "export BUILD_ENVIRONMENT=${BUILD_ENVIRONMENT}" && echo "export SONATYPE_NEXUS_USERNAME=${SONATYPE_NEXUS_USERNAME}" && echo "export SONATYPE_NEXUS_PASSWORD=${SONATYPE_NEXUS_PASSWORD}" && echo "export ANDROID_SIGN_KEY=${ANDROID_SIGN_KEY}" && echo "export ANDROID_SIGN_PASS=${ANDROID_SIGN_PASS}" && echo "sudo chown -R jenkins workspace && cd workspace && ./.circleci/scripts/publish_android_snapshot.sh") | docker exec -u jenkins -i "$id_x86_32" bash) 2>&1'
          echo ${COMMAND} > ./command.sh && unbuffer bash ./command.sh | ts

          output_image=${docker_image_libtorch_android_x86_32_gradle}-publish-snapshot
          docker commit "$id_x86_32" ${output_image}
          time docker push ${output_image}

  pytorch_android_gradle_build-x86_32:
    environment:
      BUILD_ENVIRONMENT: pytorch-linux-xenial-py3-clang5-android-ndk-r19c-gradle-build-only-x86_32
      DOCKER_IMAGE: "308535385114.dkr.ecr.us-east-1.amazonaws.com/pytorch/pytorch-linux-xenial-py3-clang5-android-ndk-r19c:347"
      PYTHON_VERSION: "3.6"
    resource_class: large
    machine:
      image: ubuntu-1604:201903-01
    steps:
    - should_run_job
    - run:
        name: filter out not PR runs
        no_output_timeout: "5m"
        command: |
          echo "CIRCLE_PULL_REQUEST: ${CIRCLE_PULL_REQUEST:-}"
          if [ -z "${CIRCLE_PULL_REQUEST:-}" ]; then
            circleci step halt
          fi
    - setup_linux_system_environment
    - checkout
    - setup_ci_environment
    - run:
        name: pytorch android gradle build only x86_32 (for PR)
        no_output_timeout: "1h"
        command: |
          set -e
          docker_image_libtorch_android_x86_32=${DOCKER_IMAGE}-${CIRCLE_SHA1}-android-x86_32
          echo "docker_image_libtorch_android_x86_32: "${docker_image_libtorch_android_x86_32}

          # x86
          time docker pull ${docker_image_libtorch_android_x86_32} >/dev/null
          export id=$(docker run --cap-add=SYS_PTRACE --security-opt seccomp=unconfined -t -d -w /var/lib/jenkins ${docker_image_libtorch_android_x86_32})

          export COMMAND='((echo "source ./workspace/env" && echo "export BUILD_ENVIRONMENT=${BUILD_ENVIRONMENT}" && echo "sudo chown -R jenkins workspace && cd workspace && ./.circleci/scripts/build_android_gradle.sh") | docker exec -u jenkins -i "$id" bash) 2>&1'
          echo ${COMMAND} > ./command.sh && unbuffer bash ./command.sh | ts

          mkdir -p ~/workspace/build_android_x86_32_artifacts
          docker cp $id:/var/lib/jenkins/workspace/android/artifacts.tgz ~/workspace/build_android_x86_32_artifacts/

          output_image=${docker_image_libtorch_android_x86_32}-gradle
          docker commit "$id" ${output_image}
          time docker push ${output_image}
    - store_artifacts:
        path: ~/workspace/build_android_x86_32_artifacts/artifacts.tgz
        destination: artifacts.tgz

  pytorch_ios_build:
    <<: *pytorch_ios_params
    macos:
      xcode: "10.2.1"
    steps:
      # See Note [Workspace for CircleCI scripts] in job-specs-setup.yml
      - should_run_job
      - checkout
      - run_brew_for_ios_build
      - run:
          name: cert install
          no_output_timeout: "1h"
          command: |
            set -e 
            PROJ_ROOT=/Users/distiller/project
            cd ${PROJ_ROOT}/ios/TestApp
            # install fastlane
            sudo gem install bundler && bundle install
            # install certificates
            echo ${IOS_CERT_KEY} >> cert.txt
            base64 --decode cert.txt -o Certificates.p12
            rm cert.txt
            bundle exec fastlane install_cert
            # install the provisioning profile
            PROFILE=TestApp_CI.mobileprovision
            PROVISIONING_PROFILES=~/Library/MobileDevice/Provisioning\ Profiles
            mkdir -pv "${PROVISIONING_PROFILES}"
            cd "${PROVISIONING_PROFILES}"
            echo ${IOS_SIGN_KEY} >> cert.txt
            base64 --decode cert.txt -o ${PROFILE}
            rm cert.txt
      - run:
          name: Build
          no_output_timeout: "1h"
          command: |
            set -e
            export IN_CIRCLECI=1
            WORKSPACE=/Users/distiller/workspace
            PROJ_ROOT=/Users/distiller/project
            export TCLLIBPATH="/usr/local/lib"

            # Install conda
            curl -o ~/Downloads/conda.sh https://repo.anaconda.com/miniconda/Miniconda3-latest-MacOSX-x86_64.sh
            chmod +x ~/Downloads/conda.sh
            /bin/bash ~/Downloads/conda.sh -b -p ~/anaconda
            export PATH="~/anaconda/bin:${PATH}"
            source ~/anaconda/bin/activate
            # Install dependencies
            conda install numpy ninja pyyaml mkl mkl-include setuptools cmake cffi typing requests --yes
            # sync submodules
            cd ${PROJ_ROOT}
            git submodule sync
            git submodule update --init --recursive
            # export
            export CMAKE_PREFIX_PATH=${CONDA_PREFIX:-"$(dirname $(which conda))/../"}
            # run build script
            chmod a+x ${PROJ_ROOT}/scripts/build_ios.sh
            echo "IOS_ARCH: ${IOS_ARCH}"
            echo "IOS_PLATFORM: ${IOS_PLATFORM}"
            export BUILD_PYTORCH_MOBILE=1
            export IOS_ARCH=${IOS_ARCH}
            export IOS_PLATFORM=${IOS_PLATFORM}
            unbuffer ${PROJ_ROOT}/scripts/build_ios.sh 2>&1 | ts
      - run:
          name: Test
          no_output_timeout: "30m"
          command: |
            set -e
            PROJ_ROOT=/Users/distiller/project
            PROFILE=TestApp_CI
            # run the ruby build script
            if ! [ -x "$(command -v xcodebuild)" ]; then
              echo 'Error: xcodebuild is not installed.'
              exit 1
            fi 
            echo ${IOS_DEV_TEAM_ID}
            ruby ${PROJ_ROOT}/scripts/xcode_build.rb -i ${PROJ_ROOT}/build_ios/install -x ${PROJ_ROOT}/ios/TestApp/TestApp.xcodeproj -p ${IOS_PLATFORM} -c ${PROFILE} -t ${IOS_DEV_TEAM_ID}
            if ! [ "$?" -eq "0" ]; then
              echo 'xcodebuild failed!'
              exit 1
            fi<|MERGE_RESOLUTION|>--- conflicted
+++ resolved
@@ -1,41 +1,3 @@
-<<<<<<< HEAD
-  pytorch_short_perf_test_gpu:
-    environment:
-      BUILD_ENVIRONMENT: pytorch-short-perf-test-gpu
-      DOCKER_IMAGE: "308535385114.dkr.ecr.us-east-1.amazonaws.com/pytorch/pytorch-linux-xenial-cuda9-cudnn7-py3:347"
-      PYTHON_VERSION: "3.6"
-      USE_CUDA_DOCKER_RUNTIME: "1"
-    resource_class: gpu.medium
-    machine:
-      image: ubuntu-1604:201903-01
-    steps:
-    # See Note [Workspace for CircleCI scripts] in job-specs-setup.yml
-    - should_run_job
-    - setup_linux_system_environment
-    - setup_ci_environment
-    - run:
-        name: Perf Test
-        no_output_timeout: "1h"
-        command: |
-          set -e
-          export COMMIT_DOCKER_IMAGE=${DOCKER_IMAGE}-${CIRCLE_SHA1}
-          echo "DOCKER_IMAGE: "${COMMIT_DOCKER_IMAGE}
-          time docker pull ${COMMIT_DOCKER_IMAGE} >/dev/null
-          export id=$(docker run --cap-add=SYS_PTRACE --security-opt seccomp=unconfined --runtime=nvidia -t -d -w /var/lib/jenkins ${COMMIT_DOCKER_IMAGE})
-
-          docker cp $id:/var/lib/jenkins/workspace/env /home/circleci/project/env
-          # This IAM user allows write access to S3 bucket for perf test numbers
-          set +x
-          echo "declare -x AWS_ACCESS_KEY_ID=${CIRCLECI_AWS_ACCESS_KEY_FOR_PERF_TEST_S3_BUCKET_V4}" >> /home/circleci/project/env
-          echo "declare -x AWS_SECRET_ACCESS_KEY=${CIRCLECI_AWS_SECRET_KEY_FOR_PERF_TEST_S3_BUCKET_V4}" >> /home/circleci/project/env
-          set -x
-          docker cp /home/circleci/project/env $id:/var/lib/jenkins/workspace/env
-
-          export COMMAND='((echo "export BUILD_ENVIRONMENT=${BUILD_ENVIRONMENT}" && echo "source ./workspace/env" && echo "sudo chown -R jenkins workspace && cd workspace && .jenkins/pytorch/short-perf-test-gpu.sh") | docker exec -u jenkins -i "$id" bash) 2>&1'
-          echo ${COMMAND} > ./command.sh && unbuffer bash ./command.sh | ts
-
-=======
->>>>>>> 82a69a69
   pytorch_python_doc_push:
     environment:
       BUILD_ENVIRONMENT: pytorch-python-doc-push
