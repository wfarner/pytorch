#!/usr/bin/env python3
from __future__ import absolute_import, division, print_function, unicode_literals

import concurrent.futures
import sys
import unittest
from collections import namedtuple
from unittest import mock

import torch
import torch.distributed as dist
import torch.distributed.rpc as rpc
from common_utils import load_tests
from dist_utils import INIT_METHOD_TEMPLATE, TEST_CONFIG, dist_init
from torch.distributed import ProcessGroupAgent
from torch.distributed.rpc import RpcBackend
from torch.distributed.rpc.internal import PythonUDF, _internal_rpc_pickler


def requires_process_group_agent(func):
    from torch.distributed.rpc.api import _agent

    return unittest.skipUnless(
        isinstance(_agent, ProcessGroupAgent),
        "Only ProcessGroupAgent supports global termination detection",
    )


VALUE_FUTURE = concurrent.futures.Future()


def stub_init_rpc_backend_handler(self_rank, self_name, init_method):
    return mock.Mock()  # RpcAgent.


def set_value(value):
    VALUE_FUTURE.set_result(value)


# it is used to test python user defined function over rpc
# classes and functions are used to test python user defined class and
# methods over rpc
TensorClass = namedtuple("TensorClass", ["tensors"])


class MyPickleClass:
    def __init__(self):
        self.t = None

    def __getstate__(self):
        (pickled_python_udf, tensors) = _internal_rpc_pickler.serialize(
            PythonUDF(my_tensor_function, (torch.ones(2, 2), torch.ones(2, 2)), None)
        )
        return (pickled_python_udf, tensors)

    def __setstate__(self, obj):
        python_udf = _internal_rpc_pickler.deserialize(obj[0], obj[1])
        result = python_udf.func(python_udf.args[0], python_udf.args[1])
        self.t = result

    def set(self, val):
        self.t = val


class MyClass:
    def __init__(self, a):
        self.a = a

    def my_instance_method(self, b):
        return self.a + b

    @classmethod
    def my_class_method(cls, d, e):
        return d + e

    @staticmethod
    def my_static_method(f):
        return f > 10


def run_nested_pickle(pickle_cls_instance, tensor):
    return pickle_cls_instance.t + tensor


def build_complex_tensors():
    a = torch.ones(3, 3)
    b = [a, a]
    c = [b, b]
    d = [a, b]
    e = {a: d}
    return [a, b, c, d, e]


def my_function(a, b, c):
    return a + b + c


def my_tensor_function(a, b):
    return a + b


def my_complex_tensor_function(list_input, tensor_class_input, dict_input):
    res = list_input[0]
    for t in list_input:
        res += t
    for k, v in dict_input.items():
        res += v
    complex_tensors = tensor_class_input.tensors
    return (res, complex_tensors[0], complex_tensors[1], complex_tensors[2])


def my_rref_function(rref_a, rref_b):
    return rref_a.to_here() + rref_b.to_here()


def no_result():
    print("do nothing")


def nested_rpc(dst):
    return rpc.rpc_sync(dst, torch.add, args=(torch.ones(2, 2), 1))


def multi_layer_nested_async_rpc(dst, world_size, ttl):
    # this method returns immediately without blocking the callee, but will
    # generate additional requests.
    if ttl > 0:
        current_dst = "worker{}".format(dst)
        next_dst = (dst + 1) % world_size
        rpc.rpc_async(
            current_dst,
            multi_layer_nested_async_rpc,
            args=(next_dst, world_size, ttl - 1),
        )
        return 0


def nested_rref(dst):
    return (
        dist.remote(dst, torch.add, args=(torch.ones(2, 2), 1)),
        dist.remote(dst, torch.add, args=(torch.ones(2, 2), 2)),
    )


def nested_remote(dst):
    rref = dist.remote(dst, torch.add, args=(torch.ones(2, 2), 3))
    return rref.to_here()


def rref_forward_chain(dst, world_size, rref, ttl):
    if ttl > 0:
        current_dst = "worker{}".format(dst)
        next_dst = (dst + 1) % world_size
        ret_rref = dist.remote(
            current_dst, rref_forward_chain, args=(next_dst, world_size, rref, ttl - 1)
        )
        return [ret_rref]
    else:
        return rref.to_here()


def rpc_return_rref(dst):
    return dist.remote(dst, torch.add, args=(torch.ones(2, 2), 1))


def light_rpc():
    return 0


def heavy_rpc(tensor):
    for i in range(1, 100):
        tensor *= i
        tensor /= i + 1
    return 0


def raise_func():
    raise ValueError("Expected error")


# load_tests from common_utils is used to automatically filter tests for
# sharding on sandcastle. This line silences flake warnings
load_tests = load_tests


@unittest.skipIf(
    sys.version_info < (3, 0),
    "Pytorch distributed rpc package " "does not support python2",
)
class RpcTest(object):
    @property
    def world_size(self):
        return 4

    @property
    def init_method(self):
        return INIT_METHOD_TEMPLATE.format(
            file_name=self.file_name, rank=self.rank, world_size=self.world_size
        )

    @dist_init
    def test_worker_id(self):
        n = self.rank + 1
        peer_rank = n % self.world_size
        self_worker_info = rpc.get_worker_info()
        peer_worker_info = rpc.get_worker_info("worker{}".format(peer_rank))

        self.assertEqual(self_worker_info.name, "worker{}".format(self.rank))
        self.assertEqual(peer_worker_info.name, "worker{}".format(peer_rank))

        with self.assertRaisesRegex(RuntimeError, "Unknown destination worker"):
            unknown_worker_id = rpc.get_worker_info("WorkerUnknown")

    @dist_init
    def test_self_add(self):
        self_worker_info = rpc.get_worker_info()
        self_worker_name = "worker{}".format(self.rank)

        with self.assertRaisesRegex(
            RuntimeError, "does not support making RPC calls to self"
        ):
            rpc.rpc_sync(self_worker_info, torch.add, args=(torch.ones(2, 2), 1))

        with self.assertRaisesRegex(
            RuntimeError, "does not support making RPC calls to self"
        ):
            rpc.rpc_sync(self_worker_name, torch.add, args=(torch.ones(2, 2), 1))

    @mock.patch.object(torch.distributed.autograd, "_init")
<<<<<<< HEAD
    @mock.patch.object(torch.distributed.rpc_api, "init_rpc_agent")
=======
    @mock.patch.object(torch.distributed.rpc.api, "_init_rref_context")
>>>>>>> 5fcf0236
    def test_register_rpc_backend_and_init_rpc_backend(
        self, mock_init_rref_context, mock_dist_autograd_init
    ):
        backend_name = "stub_backend"
        rpc.register_backend(
            backend_name, stub_init_rpc_backend_handler
        )
        rpc.init_model_parallel(self_name="worker1", backend=backend_name, self_rank=1)

    @unittest.skipIf(
        TEST_CONFIG.backend != RpcBackend.PROCESS_GROUP,
        "PROCESS_GROUP rpc backend specific test, skip",
    )
    def test_duplicate_name(self):
        dist.init_process_group(backend="gloo", init_method=self.init_method)
        with self.assertRaisesRegex(RuntimeError, "is not unique"):
            rpc.init_model_parallel(
                self_name="duplicate_name",
                backend=TEST_CONFIG.backend,
                self_rank=self.rank,
                init_method=self.init_method,
            )
        rpc.join_rpc()

    def test_reinit(self):
        dist.init_process_group(backend="gloo", init_method=self.init_method)
        rpc.init_model_parallel(
            self_name="worker{}".format(self.rank),
            backend=TEST_CONFIG.backend,
            self_rank=self.rank,
            init_method=self.init_method,
        )
        with self.assertRaisesRegex(RuntimeError, "is already initialized"):
            rpc.init_model_parallel(
                self_name="worker{}".format(self.rank),
                backend=TEST_CONFIG.backend,
                self_rank=self.rank,
                init_method=self.init_method,
            )
        rpc.join_rpc()

    def test_init_invalid_backend(self):
        with self.assertRaisesRegex(RuntimeError, "Unrecognized RPC backend"):
            rpc.init_model_parallel(
                self_name="worker{}".format(self.rank),
                backend="invalid",
                self_rank=self.rank,
                init_method=self.init_method,
            )

    @unittest.skip("Test is flaky, see https://github.com/pytorch/pytorch/issues/25912")
    def test_invalid_names(self):
        dist.init_process_group(backend="gloo", init_method=self.init_method)

        with self.assertRaisesRegex(RuntimeError, "Worker name must match"):
            rpc.init_model_parallel(self_name="abc*")

        with self.assertRaisesRegex(RuntimeError, "Worker name must match"):
            rpc.init_model_parallel(self_name=" ")

        with self.assertRaisesRegex(RuntimeError, "must be non-empty"):
            rpc.init_model_parallel(self_name="")

        # If the number in the message does not match, it is likely that the
        # value of MAX_NAME_LEN in RPC WorkerInfo has changed.
        with self.assertRaisesRegex(RuntimeError, "shorter than 128"):
            rpc.init_model_parallel(
                self_name="".join(["a" for _ in range(500)]),
                backend=TEST_CONFIG.backend,
                self_rank=self.rank,
                init_method=self.init_method,
            )
        rpc.join_rpc()

    @dist_init
    def test_add(self):
        n = self.rank + 1
        dst_rank = n % self.world_size
        ret = rpc.rpc_sync(
            "worker{}".format(dst_rank),
            torch.add,
            args=(torch.ones(n, n), torch.ones(n, n)),
        )
        self.assertEqual(ret, torch.ones(n, n) * 2)

    @dist_init
    def test_add_with_id(self):
        n = self.rank + 1
        dst_rank = n % self.world_size
        workder_info = rpc.get_worker_info("worker{}".format(dst_rank))

        ret = rpc.rpc_sync(
            workder_info, torch.add, args=(torch.ones(n, n), torch.ones(n, n))
        )
        self.assertEqual(ret, torch.ones(n, n) * 2)

    @dist_init
    def test_scalar_add(self):
        n = self.rank + 1
        dst_rank = n % self.world_size
        ret = rpc.rpc_sync(
            "worker{}".format(dst_rank), torch.add, args=(torch.ones(n, n), n)
        )
        self.assertEqual(ret, (torch.ones(n, n) + n))

    @dist_init
    def test_async_add(self):
        n = self.rank + 1
        dst_rank = n % self.world_size
        fut = rpc.rpc_async(
            "worker{}".format(dst_rank),
            torch.add,
            args=(torch.ones(n, n), torch.ones(n, n)),
        )
        self.assertEqual(fut.wait(), torch.ones(n, n) * 2)

    @dist_init
    def test_nonzero(self):
        n = self.rank + 1
        dst_rank = n % self.world_size
        x = torch.ones(self.world_size, self.world_size)
        x[self.rank][self.rank] = 0
        ret = rpc.rpc_sync("worker{}".format(dst_rank), torch.nonzero, args=(x,))
        self.assertEqual(ret, x.nonzero())

    @dist_init
    def test_multi_rpc(self):
        dst_rank = (self.rank + 1) % self.world_size
        for i in range(20):
            n = i + self.rank + 1
            ret = rpc.rpc_sync(
                "worker{}".format(dst_rank),
                torch.add,
                args=(torch.ones(n, n), torch.ones(n, n)),
            )
            self.assertEqual(ret, torch.ones(n, n) * 2)

    @dist_init
    def test_sync_rpc(self):
        dst_rank = (self.rank + 1) % self.world_size
        for i in range(20):
            rpc.sync_rpc()
            n = i + self.rank + 1
            ret1 = rpc.rpc_sync(
                "worker{}".format(dst_rank),
                torch.add,
                args=(torch.ones(n, n), torch.ones(n, n)),
            )
            rpc.sync_rpc()
            ret2 = rpc.rpc_sync(
                "worker{}".format(dst_rank), torch.add, args=(torch.ones(n, n), 2)
            )
            rpc.sync_rpc()
            self.assertEqual(ret1, torch.ones(n, n) * 2)
            self.assertEqual(ret2, torch.ones(n, n) * 3)

    @dist_init
    def test_join_rpc(self):
        n = self.rank + 1
        dst_rank = n % self.world_size
        ret = rpc.rpc_sync(
            "worker{}".format(dst_rank),
            torch.add,
            args=(torch.ones(n, n), torch.ones(n, n)),
        )
        self.assertEqual(ret, torch.ones(n, n) * 2)
        rpc.join_rpc()

        with self.assertRaisesRegex(RuntimeError, "^RPC has not been initialized"):
            rpc.rpc_sync(
                "worker{}".format(dst_rank),
                torch.add,
                args=(torch.ones(n, n), torch.ones(n, n)),
            )

        # it's safe to call join_rpc() multiple times
        rpc.join_rpc()

    @dist_init
    def test_expected_src(self):
        dst_rank = (self.rank + 1) % self.world_size
        expected_src_rank = (self.rank - 1) % self.world_size
        ret = rpc.rpc_sync("worker{}".format(dst_rank), set_value, args=(self.rank,))
        value = VALUE_FUTURE.result()
        self.assertEqual(value, expected_src_rank)

    @dist_init
    def test_py_built_in(self):
        n = self.rank + 1
        dst_rank = n % self.world_size
        ret = rpc.rpc_sync("worker{}".format(dst_rank), min, args=(n, n + 1, n + 2))
        self.assertEqual(ret, min(n, n + 1, n + 2))

    @dist_init
    def test_py_user_defined(self):
        n = self.rank + 1
        dst_rank = n % self.world_size
        ret = rpc.rpc_sync(
            "worker{}".format(dst_rank),
            my_function,
            kwargs={"a": n, "b": n + 1, "c": n + 2},
        )
        self.assertEqual(ret, my_function(n, n + 1, n + 2))

    @dist_init
    def test_py_class_constructor(self):
        n = self.rank + 1
        dst_rank = n % self.world_size
        ret = rpc.rpc_sync("worker{}".format(dst_rank), MyClass, args=(n,))
        self.assertEqual(ret.a, n)

    @dist_init
    def test_py_class_instance_method(self):
        n = self.rank + 1
        dst_rank = n % self.world_size
        ret = rpc.rpc_sync(
            "worker{}".format(dst_rank), MyClass(2).my_instance_method, args=(n,)
        )
        self.assertEqual(ret, MyClass(2).my_instance_method(n))

    @dist_init
    def test_py_class_method(self):
        n = self.rank + 1
        dst_rank = n % self.world_size
        ret = rpc.rpc_sync(
            "worker{}".format(dst_rank), MyClass.my_class_method, args=(n, n + 1)
        )
        self.assertEqual(ret, MyClass.my_class_method(n, n + 1))

    @dist_init
    def test_py_class_static_method(self):
        n = self.rank + 1
        dst_rank = n % self.world_size
        ret = rpc.rpc_sync(
            "worker{}".format(dst_rank), MyClass.my_static_method, args=(n + 10,)
        )
        self.assertEqual(ret, MyClass.my_static_method(n + 10))

    @dist_init
    def test_py_multi_async_call(self):
        n = self.rank + 1
        dst_rank = n % self.world_size
        dst_worker_info = rpc.get_worker_info("worker{}".format(dst_rank))
        fut1 = rpc.rpc_async(dst_worker_info, MyClass.my_static_method, args=(n + 10,))
        fut2 = rpc.rpc_async(dst_worker_info, min, args=(n, n + 1, n + 2))
        self.assertEqual(fut1.wait(), MyClass.my_static_method(n + 10))
        self.assertEqual(fut2.wait(), min(n, n + 1, n + 2))

    @dist_init
    def test_py_no_return_result(self):
        n = self.rank + 1
        dst_rank = n % self.world_size
        ret = rpc.rpc_sync("worker{}".format(dst_rank), no_result)
        self.assertEqual(ret, no_result())

    @dist_init
    def test_py_tensors(self):
        n = self.rank + 1
        dst_rank = n % self.world_size
        ret = rpc.rpc_sync(
            "worker{}".format(dst_rank),
            my_tensor_function,
            args=(torch.ones(n, n), torch.ones(n, n)),
        )
        self.assertEqual(ret, my_tensor_function(torch.ones(n, n), torch.ones(n, n)))

    @dist_init
    def test_py_tensors_multi_async_call(self):
        futs = []
        n = self.rank + 1
        dst_rank = n % self.world_size
        for i in range(100):
            fut = rpc.rpc_async(
                "worker{}".format(dst_rank),
                my_tensor_function,
                args=(torch.ones(i, i), torch.ones(i, i)),
            )
            futs.append(fut)

        j = 0
        for fut in futs:
            self.assertEqual(
                fut.wait(), my_tensor_function(torch.ones(j, j), torch.ones(j, j))
            )
            j += 1

    @dist_init
    def test_py_tensors_in_container(self):
        n = self.rank + 1
        dst_rank = n % self.world_size
        a = [torch.ones(n, n), torch.ones(n, n)]
        b = TensorClass(build_complex_tensors())
        c = {"foo": torch.ones(n, n), "bar": torch.ones(n, n)}
        ret = rpc.rpc_sync(
            "worker{}".format(dst_rank), my_complex_tensor_function, args=(a, b, c)
        )
        self.assertEqual(ret, my_complex_tensor_function(a, b, c))

    @dist_init
    def test_py_nested_pickle(self):
        n = self.rank + 1
        dst_rank = n % self.world_size

        ret = rpc.rpc_sync(
            "worker{}".format(dst_rank),
            run_nested_pickle,
            args=(MyPickleClass(), torch.ones(2, 2)),
        )

        m = MyPickleClass()
        m.set(my_tensor_function(torch.ones(2, 2), torch.ones(2, 2)))
        self.assertEqual(ret, run_nested_pickle(m, torch.ones(2, 2)))

    @dist_init
    def test_py_function_exception(self):
        n = self.rank + 1
        dst_rank = n % self.world_size
        with self.assertRaisesRegex(Exception, "TypeError"):
            ret = rpc.rpc_sync("worker{}".format(dst_rank), no_result, args=(10,))

    @dist_init
    def test_py_raise_in_user_func(self):
        n = self.rank + 1
        dst_rank = n % self.world_size
        fut = rpc.rpc_async("worker{}".format(dst_rank), raise_func)
        with self.assertRaisesRegex(Exception, "ValueError"):
            fut.wait()

    @dist_init
    def test_nested_rpc(self):
        n = self.rank + 1
        dst_rank = n % self.world_size
        ret = rpc.rpc_sync(
            "worker{}".format(dst_rank),
            nested_rpc,
            args=("worker{}".format(self.rank),),
        )
        self.assertEqual(ret, torch.ones(2, 2) + 1)

    def _stress_test_rpc(self, f, repeat=1000, args=()):
        import time

        n = self.rank + 1
        dst_rank = n % self.world_size
        futs = []
        tik = time.time()
        for _ in range(repeat):
            fut = rpc.rpc_async("worker{}".format(dst_rank), f, args=args)
            futs.append(fut)

        for fut in futs:
            self.assertEqual(fut.wait(), 0)
        tok = time.time()
        print(
            "Rank {} finished testing {} {} times in {} seconds.".format(
                self.rank, f.__name__, repeat, tok - tik
            )
        )

    @dist_init
    def test_stress_light_rpc(self):
        self._stress_test_rpc(light_rpc)

    @dist_init
    def test_stress_heavy_rpc(self):
        self._stress_test_rpc(heavy_rpc, repeat=20, args=(torch.ones(100, 100),))

    @dist_init
    def test_builtin_remote_ret(self):
        n = self.rank + 1
        dst_rank = n % self.world_size
        rref = rpc.remote(
            "worker{}".format(dst_rank),
            torch.add,
            args=(torch.ones(n, n), torch.ones(n, n)),
        )
        self.assertEqual(rref.to_here(), torch.ones(n, n) * 2)

    def _test_multi_remote_call(self, fn, args_fn=lambda x: (), kwargs_fn=lambda x: {}):
        m = 10
        n = self.rank + 1
        dst_rank = n % self.world_size
        rrefs = []
        expected = []
        for i in range(m):
            n = n + i
            rrefs.append(
                rpc.remote(
                    "worker{}".format(dst_rank),
                    fn,
                    args=args_fn(n),
                    kwargs=kwargs_fn(n),
                )
            )
            expected.append(fn(*args_fn(n), **kwargs_fn(n)))

        for i in range(m):
            self.assertEqual(rrefs[i].to_here(), expected[i])

    @dist_init
    @requires_process_group_agent
    def test_multi_builtin_remote_ret(self):
        def args_fn(n):
            return (torch.ones(n, n), torch.ones(n, n))

        self._test_multi_remote_call(torch.add, args_fn=args_fn)

    @dist_init
    @requires_process_group_agent
    def test_py_udf_remote(self):
        n = self.rank + 1
        dst_rank = n % self.world_size
        rref = dist.remote(
            "worker{}".format(dst_rank),
            my_function,
            kwargs={"a": n, "b": n + 1, "c": n + 2},
        )
        self.assertEqual(rref.to_here(), my_function(n, n + 1, n + 2))

    @dist_init
    @requires_process_group_agent
    def test_multi_py_udf_remote(self):
        def kwargs_fn(n):
            return {"a": torch.ones(n, n), "b": torch.ones(n, n), "c": torch.ones(n, n)}

        self._test_multi_remote_call(my_function, kwargs_fn=kwargs_fn)

    @dist_init
    @requires_process_group_agent
    def test_py_rref_args(self):
        n = self.rank + 1
        dst_rank = n % self.world_size
        rref_a = dist.remote(
            "worker{}".format(dst_rank), torch.add, args=(torch.ones(n, n), 2)
        )
        rref_b = dist.remote(
            "worker{}".format(dst_rank), torch.add, args=(torch.ones(n, n), 1)
        )
        rref_c = dist.remote(
            "worker{}".format(dst_rank), my_rref_function, args=(rref_a, rref_b)
        )
        self.assertEqual(rref_c.to_here(), torch.ones(n, n) + 4)

    @dist_init
    @requires_process_group_agent
    def test_py_rref_args_user_share(self):
        n = self.rank + 1
        owner_rank = n % self.world_size
        user_rank = (n + 1) % self.world_size
        rref_a = dist.remote(
            "worker{}".format(owner_rank), my_function, args=(torch.ones(n, n), 2, 0)
        )
        rref_b = dist.remote(
            "worker{}".format(owner_rank), my_function, args=(torch.ones(n, n), 1, 0)
        )
        rref_c = dist.remote(
            "worker{}".format(user_rank), my_rref_function, args=(rref_a, rref_b)
        )
        self.assertEqual(rref_c.to_here(), torch.ones(n, n) + 4)

    @dist_init
    @requires_process_group_agent
    def test_py_rpc_rref_args(self):
        n = self.rank + 1
        dst_rank = n % self.world_size
        rref_a = dist.remote(
            "worker{}".format(dst_rank), my_function, args=(torch.ones(n, n), 2, 0)
        )
        rref_b = dist.remote(
            "worker{}".format(dst_rank), my_function, args=(torch.ones(n, n), 1, 0)
        )

        c = dist.rpc_sync(
            "worker{}".format(dst_rank), my_rref_function, args=(rref_a, rref_b)
        )

        self.assertEqual(c, torch.ones(n, n) + 4)

    @dist_init
    @requires_process_group_agent
    def test_nested_remote(self):
        n = self.rank + 1
        dst_rank1 = n % self.world_size
        dst_rank2 = (n + 1) % self.world_size
        rref = dist.remote(
            "worker{}".format(dst_rank1),
            nested_remote,
            args=("worker{}".format(dst_rank2),),
        )
        self.assertEqual(rref.to_here(), torch.ones(2, 2) + 3)

    @dist_init
    @requires_process_group_agent
    def test_nested_rref(self):
        n = self.rank + 1
        dst_rank1 = n % self.world_size
        dst_rank2 = (n + 1) % self.world_size
        rref_of_rrefs = dist.remote(
            "worker{}".format(dst_rank1),
            nested_rref,
            args=("worker{}".format(dst_rank2),),
        )
        rrefs = rref_of_rrefs.to_here()
        self.assertEqual(len(rrefs), 2)
        self.assertEqual(rrefs[0].to_here(), torch.ones(2, 2) + 1)
        self.assertEqual(rrefs[1].to_here(), torch.ones(2, 2) + 2)

    @dist_init
    @requires_process_group_agent
    def test_nested_rref_stress(self):
        n = self.rank + 1
        dst_rank1 = n % self.world_size
        dst_rank2 = (n + 1) % self.world_size
        all_rrefs = []
        for _ in range(20):
            all_rrefs.append(
                dist.remote(
                    "worker{}".format(dst_rank1),
                    nested_rref,
                    args=("worker{}".format(dst_rank2),),
                )
            )

        for i in range(20):
            rref_of_rrefs = all_rrefs[i]
            rrefs = rref_of_rrefs.to_here()
            self.assertEqual(len(rrefs), 2)
            self.assertEqual(rrefs[0].to_here(), torch.ones(2, 2) + 1)
            self.assertEqual(rrefs[1].to_here(), torch.ones(2, 2) + 2)

    @dist_init
    @requires_process_group_agent
    def test_multi_layer_nested_async_rpc(self):
        # This test will exit right away, but there will be a chain of async
        # RPCs. The termination algorithm should detect those messages properly.
        # Otherwise, some peer could exit early, leaving others to timeout
        # errors or connection closed errors.
        ttl = 20
        n = self.rank + 1
        dst_rank = n % self.world_size

        multi_layer_nested_async_rpc(dst_rank, self.world_size, ttl)

    @dist_init
    @requires_process_group_agent
    def test_remote_with_exception(self):
        n = self.rank + 1
        dst_rank = n % self.world_size
        rref = dist.remote("worker{}".format(dst_rank), raise_func)
        with self.assertRaisesRegex(Exception, "ValueError"):
            rref.to_here()

    @dist_init
    @requires_process_group_agent
    def test_rpc_return_rref(self):
        n = self.rank + 1
        dst_rank1 = n % self.world_size
        dst_rank2 = (n + 1) % self.world_size
        rref = dist.rpc_sync(
            "worker{}".format(dst_rank1),
            rpc_return_rref,
            args=("worker{}".format(dst_rank2),),
        )
        self.assertEqual(rref.to_here(), torch.ones(2, 2) + 1)

    @dist_init
    @requires_process_group_agent
    def test_rref_forward_chain(self):
        ttl = 8
        n = self.rank + 1
        dst_rank = n % self.world_size

        rref = dist.remote(
            "worker{}".format(dst_rank), torch.add, args=(torch.ones(n, n), 1)
        )

        ret_rref = rref_forward_chain(dst_rank, self.world_size, rref, ttl)

        for i in range(ttl):
            self.assertEqual(len(ret_rref), 1)
            ret_rref = ret_rref[0].to_here()

        ret = ret_rref
        self.assertEqual(ret, torch.add(torch.ones(n, n), 1))

    @dist_init
    @requires_process_group_agent
    def test_remote_same_worker(self):
        n = self.rank + 1
        dst_rank = n % self.world_size
        rref_a = dist.remote(
            "worker{}".format(dst_rank), torch.add, args=(torch.ones(n, n), 2)
        )
        rref_b = dist.remote(
            "worker{}".format(dst_rank), torch.add, args=(torch.ones(n, n), 1)
        )
        rref_c = dist.remote(
            "worker{}".format(dst_rank), my_rref_function, args=(rref_a, rref_b)
        )
        self.assertEqual(rref_c.to_here(), torch.ones(n, n) + 4)<|MERGE_RESOLUTION|>--- conflicted
+++ resolved
@@ -227,11 +227,7 @@
             rpc.rpc_sync(self_worker_name, torch.add, args=(torch.ones(2, 2), 1))
 
     @mock.patch.object(torch.distributed.autograd, "_init")
-<<<<<<< HEAD
-    @mock.patch.object(torch.distributed.rpc_api, "init_rpc_agent")
-=======
-    @mock.patch.object(torch.distributed.rpc.api, "_init_rref_context")
->>>>>>> 5fcf0236
+    @mock.patch.object(torch.distributed.rpc.api, "init_rpc_agent")
     def test_register_rpc_backend_and_init_rpc_backend(
         self, mock_init_rref_context, mock_dist_autograd_init
     ):
