--- conflicted
+++ resolved
@@ -49,14 +49,8 @@
         with dist_autograd.context() as context_id:
             t1 = torch.ones(3, 3, requires_grad=True)
             t2 = torch.zeros(3, 3, requires_grad=True)
-<<<<<<< HEAD
-            ret = dist.rpc('worker{}'.format(dst_rank), torch.add,
-                           args=(t1, t2))
-            # Notify the next rank that we're done with the RPC.
-            dist.rpc('worker{}'.format(dst_rank), _set_rpc_done, args=(context_id,))
-=======
             ret = dist.rpc_sync('worker{}'.format(dst_rank), torch.add, args=(t1, t2))
->>>>>>> a3628c1b
+            dist.rpc_sync('worker{}'.format(dst_rank), _set_rpc_done, args=(context_id,))
 
             # Get send function.
             ctx = dist_autograd._current_context()
