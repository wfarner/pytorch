--- conflicted
+++ resolved
@@ -191,48 +191,6 @@
   ASSERT_EQ(y.sizes(), torch::IntArrayRef({1, 1, 5}));
 }
 
-<<<<<<< HEAD
-TEST_F(FunctionalTest, OneHot) {
-  { // Test #1
-    auto x = torch::arange(0, 5, torch::kLong);
-    auto y = F::one_hot(x % 3);
-    auto expected = torch::tensor(
-        {{1, 0, 0}, {0, 1, 0}, {0, 0, 1}, {1, 0, 0}, {0, 1, 0}}, torch::kLong);
-
-    ASSERT_EQ(y.ndimension(), 2);
-    ASSERT_TRUE(torch::allclose(y, expected));
-    ASSERT_EQ(y.sizes(), torch::IntArrayRef({5, 3}));
-  }
-
-  { // Test #2
-    auto x = torch::arange(0, 5, torch::kLong);
-    auto y = F::one_hot(x % 3, 5);
-    auto expected = torch::tensor(
-        {{1, 0, 0, 0, 0},
-         {0, 1, 0, 0, 0},
-         {0, 0, 1, 0, 0},
-         {1, 0, 0, 0, 0},
-         {0, 1, 0, 0, 0}},
-        torch::kLong);
-
-    ASSERT_EQ(y.ndimension(), 2);
-    ASSERT_TRUE(torch::allclose(y, expected));
-    ASSERT_EQ(y.sizes(), torch::IntArrayRef({5, 5}));
-  }
-
-  { // Test #3
-    auto x = torch::arange(0, 6, torch::kLong);
-    auto y = F::one_hot(x.view(torch::IntArrayRef({3, 2})) % 3);
-    auto expected = torch::tensor(
-        {{{1, 0, 0}, {0, 1, 0}},
-         {{0, 0, 1}, {1, 0, 0}},
-         {{0, 1, 0}, {0, 0, 1}}},
-        torch::kLong);
-
-    ASSERT_EQ(y.ndimension(), 3);
-    ASSERT_TRUE(torch::allclose(y, expected));
-    ASSERT_EQ(y.sizes(), torch::IntArrayRef({3, 2, 3}));
-=======
 TEST_F(FunctionalTest, MaxUnpool2d) {
   auto indices = torch::tensor({
   {{{ 6,  8,  9},
@@ -300,6 +258,48 @@
     ASSERT_EQ(y.sizes(), torch::IntArrayRef({size, size, size}));
     auto y_exp = (x.abs() > lambda) * x;
     ASSERT_TRUE(torch::allclose(y, y_exp));
->>>>>>> a19b135f
+  }
+}
+
+TEST_F(FunctionalTest, OneHot) {
+  { // Test #1
+    auto x = torch::arange(0, 5, torch::kLong);
+    auto y = F::one_hot(x % 3);
+    auto expected = torch::tensor(
+        {{1, 0, 0}, {0, 1, 0}, {0, 0, 1}, {1, 0, 0}, {0, 1, 0}}, torch::kLong);
+
+    ASSERT_EQ(y.ndimension(), 2);
+    ASSERT_TRUE(torch::allclose(y, expected));
+    ASSERT_EQ(y.sizes(), torch::IntArrayRef({5, 3}));
+  }
+
+  { // Test #2
+    auto x = torch::arange(0, 5, torch::kLong);
+    auto y = F::one_hot(x % 3, 5);
+    auto expected = torch::tensor(
+        {{1, 0, 0, 0, 0},
+         {0, 1, 0, 0, 0},
+         {0, 0, 1, 0, 0},
+         {1, 0, 0, 0, 0},
+         {0, 1, 0, 0, 0}},
+        torch::kLong);
+
+    ASSERT_EQ(y.ndimension(), 2);
+    ASSERT_TRUE(torch::allclose(y, expected));
+    ASSERT_EQ(y.sizes(), torch::IntArrayRef({5, 5}));
+  }
+
+  { // Test #3
+    auto x = torch::arange(0, 6, torch::kLong);
+    auto y = F::one_hot(x.view(torch::IntArrayRef({3, 2})) % 3);
+    auto expected = torch::tensor(
+        {{{1, 0, 0}, {0, 1, 0}},
+         {{0, 0, 1}, {1, 0, 0}},
+         {{0, 1, 0}, {0, 0, 1}}},
+        torch::kLong);
+
+    ASSERT_EQ(y.ndimension(), 3);
+    ASSERT_TRUE(torch::allclose(y, expected));
+    ASSERT_EQ(y.sizes(), torch::IntArrayRef({3, 2, 3}));
   }
 }