import numpy as np
import unittest

import torch
import torch.jit
import torch.nn.functional as F
from torch.nn.modules.utils import _pair

from hypothesis import assume, given
from hypothesis import strategies as st
import hypothesis_utils as hu
from hypothesis_utils import no_deadline

from common_utils import TEST_WITH_UBSAN, TestCase, run_tests, IS_WINDOWS, IS_PPC
from common_quantized import _quantize, _dequantize, _calculate_dynamic_qparams, \
    enable_mobile_quantized_engine

# Make sure we won't have overflows from vpmaddubsw instruction used in FBGEMM.
# On the current Intel x86 architecture, we need to utilize vpmaddubsw instruction
# for the 8-bit int multiplication. This instruction vertically multiplies each
# unsigned 8-bit integer from a with the corresponding signed 8-bit integer from
# b, producing intermediate signed 16-bit integers. This function modifies the
# weights to eliminate the overflow on the signed 16-bit integers.
def avoid_vpmaddubsw_overflow_linear(
    batch_size, input_channels, output_channels, X, X_min, X_max, W, W_min, W_max
):
    for i, j in np.ndindex((batch_size, output_channels)):
        for k in range(0, input_channels // 2 * 2, 2):
            x0 = X[i, k] - X_min
            x1 = X[i, k + 1] - X_min
            w0 = W[j, k] - 128 - W_min
            w1 = W[j, k + 1] - 128 - W_min
            if x0 * w0 + x1 * w1 < -(1 << 15):
                w1_adjusted = (-(1 << 15) - float(x0) * w0) / x1
                W[j, k + 1] = int(w1_adjusted) + 128 + W_min
            elif x0 * w0 + x1 * w1 > (1 << 15) - 1:
                w1_adjusted = ((1 << 15) - 1 - float(x0) * w0) / x1
                W[j, k + 1] = int(w1_adjusted) + 128 + W_min

    # Go through the same loop again to double check we don't have any overflow
    for i, j in np.ndindex((batch_size, output_channels)):
        for k in range(0, input_channels // 2 * 2, 2):
            x0 = X[i, k] - X_min
            x1 = X[i, k + 1] - X_min
            w0 = W[j, k] - 128 - W_min
            w1 = W[j, k + 1] - 128 - W_min
            assert -(1 << 15) <= x0 * w0 + x1 * w1 < (1 << 15)


# Reference quantized Linear operator
def qlinear_ref(X_q, X_scale, X_zp, W_q, W_scale, W_zp, b_q, Y_scale, Y_zp):
    X_q = np.reshape(X_q, (-1, X_q.shape[X_q.ndim - 1]))
    row_offsets_ref = X_q.sum(axis=1).astype(np.int32).reshape((-1, 1))
    col_offsets_ref = W_q.sum(axis=1).astype(np.int32).reshape((1, -1))
    assert X_q.ndim == 2
    batch_size, input_channels = X_q.shape
    Prod_XqWq_ref = (
        np.matmul(X_q.astype(np.int32), W_q.astype(np.int32).T)
        - W_zp * row_offsets_ref
        - X_zp * col_offsets_ref
        + input_channels * X_zp * W_zp
    )
    if b_q is not None:
        Prod_XqWq_ref += b_q
    Y_q_ref = _quantize(Prod_XqWq_ref, Y_scale / (X_scale * W_scale), Y_zp)
    return Y_q_ref

"""Computes the output shape given pooling parameters."""
def pool_output_shape(input_size, kernel_size, padding, stride,
                      dilation, ceiling_mode=False):
    if stride is None:
        stride = kernel_size
    output_size = (
        (input_size + 2 * padding - dilation * (kernel_size - 1) - 1
         + (stride - 1 if ceiling_mode else 0)) // stride + 1)
    if (padding > 0 and
            ((output_size - 1) * stride >= input_size + padding)):
        output_size += 1
    return output_size

class TestQuantizedOps(TestCase):

    """Tests the correctness of the quantized::relu op."""
    @given(X=hu.tensor(shapes=hu.array_shapes(1, 5, 1, 5),
                       qparams=hu.qparams()))
    def test_qrelu(self, X):
        X, (scale, zero_point, torch_type) = X

        Y = X.copy()
        Y[Y < 0] = 0
        qY = torch.quantize_linear(torch.from_numpy(Y), scale=scale,
                                   zero_point=zero_point, dtype=torch_type)
        X = torch.from_numpy(X)
        qX = torch.quantize_linear(X, scale=scale, zero_point=zero_point,
                                   dtype=torch_type)

        ops_under_test = {
            'native': torch.relu,
            'nn.functional': torch.nn.functional.relu,
        }

        for name, op in ops_under_test.items():
            qY_hat = op(qX)
            self.assertEqual(qY, qY_hat, message="{} relu failed".format(name))

        ops_under_test_inplace = {
            'inplace native': torch.relu_,
            'inplace nn.functional': torch.nn.functional.relu_,
        }

        for name, op_ in ops_under_test_inplace.items():
            qY_hat = qX.clone()
            op_(qY_hat)
            self.assertEqual(qY, qY_hat, message="{} relu failed".format(name))

    """Tests the correctness of the quantized::relu op."""
    @given(X=hu.tensor(shapes=hu.array_shapes(1, 5, 1, 5),
                       qparams=hu.qparams()))
    def test_qrelu6(self, X):
        X, (scale, zero_point, torch_type) = X

        Y = X.copy()
        Y[Y < 0] = 0
        Y[Y > 6.0] = 6.0
        qY = torch.quantize_linear(torch.from_numpy(Y), scale=scale,
                                   zero_point=zero_point, dtype=torch_type)
        X = torch.from_numpy(X)
        qX = torch.quantize_linear(X, scale=scale, zero_point=zero_point,
                                   dtype=torch_type)

        ops_under_test = {
            'ops.quantized': torch.ops.quantized.relu6,
            'module': torch.nn.quantized.ReLU6(),
        }

        for name, op in ops_under_test.items():
            qY_hat = op(qX)
            self.assertEqual(qY, qY_hat, message="{} relu failed".format(name))

    """Tests the correctness of the scalar addition."""
    @unittest.skip("temporarily disable until failures are fixed. " +
                   "See https://github.com/pytorch/pytorch/issues/26279")
    @no_deadline
    @given(A=hu.tensor(shapes=hu.array_shapes(1, 4, 1, 5),
                       elements=st.floats(-1e6, 1e6, allow_nan=False),
                       qparams=hu.qparams()),
           b=st.floats(-1e6, 1e6, allow_nan=False, allow_infinity=False))
    def test_qadd_scalar_relu(self, A, b):
        import copy
        add_scalar = torch.ops.quantized.add_scalar
        add_scalar_relu = torch.ops.quantized.add_scalar_relu

        A, (scale, zero_point, dtype) = A
        A = A.astype(np.float32)
        qA = torch.quantize_linear(torch.from_numpy(A), scale, zero_point, dtype)

        C = qA.dequantize() + b
        C_relu = copy.deepcopy(C)
        C_relu[C_relu < 0] = 0

        C_ref = torch.quantize_linear(C, scale, zero_point, dtype)
        C_relu_ref = torch.quantize_linear(C_relu, scale, zero_point, dtype)

        C_hat = add_scalar(qA, b, scale=scale, zero_point=zero_point)
        C_relu_hat = add_scalar_relu(qA, b, scale=scale, zero_point=zero_point)

        self.assertEqual(C_ref, C_hat,
                         message="Scalar add results don't match:\
                         {} vs {}".format(C_ref, C_hat))
        self.assertEqual(C_relu_ref, C_relu_hat,
                         message="Scalar add relu results don't match:\
                         {} vs {}".format(C_relu_ref, C_relu_hat))

    """Tests the correctness of the add and add_relu op."""
    def test_qadd_relu_same_qparams(self):
        for dtype in [torch.quint8, torch.qint8, torch.qint32]:
            add_relu = torch.ops.quantized.add_relu
            add = torch.ops.quantized.add
            add_out = torch.ops.quantized.add_out
            add_relu_out = torch.ops.quantized.add_relu_out

            # NB: This is a strange size so that we exercise both the vectorized
            # implementation (64-element chunks at at time) as well as the scalar
            # implementation
            A = torch.arange(-128, 130, dtype=torch.float)
            B = torch.arange(-128, 130, dtype=torch.float)
            scale = 2.0
            zero_point = 127
            qA = torch.quantize_linear(A, scale=scale, zero_point=zero_point,
                                       dtype=dtype)
            qB = torch.quantize_linear(B, scale=scale, zero_point=zero_point,
                                       dtype=dtype)

            # Add ReLU ground truth
            C = (qA.dequantize() + qB.dequantize()).numpy()
            np_dtype = {
                torch.quint8 : np.uint8,
                torch.qint8 : np.int8,
                torch.qint32 : np.int32
            }
            qC = _quantize(C, scale, zero_point, dtype=np_dtype[dtype])
            qC_hat = add(qA, qB, scale=scale, zero_point=zero_point)
            np.testing.assert_equal(qC, qC_hat.int_repr(),
                                    "Quantized addition failed.")
            qC_out_hat = torch._empty_affine_quantized(qC.shape,
                                                       scale=scale,
                                                       zero_point=zero_point,
                                                       dtype=dtype)
            add_out(qA, qB, out=qC_out_hat)
            self.assertEqual(qC_hat, qC_out_hat, message="Add.out failed")

            # Add + ReLU ground truth
            Crelu = C.copy()
            Crelu[C < 0] = 0
            qCrelu = _quantize(Crelu, scale, zero_point, dtype=np_dtype[dtype])
            qCrelu_hat = add_relu(qA, qB, scale=scale, zero_point=zero_point)
            np.testing.assert_equal(qCrelu, qCrelu_hat.int_repr(),
                                    "Quantized addition with ReLU failed.")
            qCrelu_out_hat = torch._empty_affine_quantized(qCrelu.shape,
                                                           scale=scale,
                                                           zero_point=zero_point,
                                                           dtype=dtype)
            add_relu_out(qA, qB, out=qCrelu_out_hat)
            self.assertEqual(qCrelu_hat, qCrelu_out_hat,
                             message="AddReLU.out failed")


    """Tests the correctness of the add and add_relu op."""
    def test_qadd_relu_different_qparams(self):
        for dtype in [torch.quint8, torch.qint8, torch.qint32]:
            add_relu = torch.ops.quantized.add_relu
            add = torch.ops.quantized.add
            add_out = torch.ops.quantized.add_out
            add_relu_out = torch.ops.quantized.add_relu_out

            # NB: This is a strange size so that we exercise both the vectorized
            # implementation (64-element chunks at at time) as well as the scalar
            # implementation
            A = torch.arange(-128, 130, dtype=torch.float)
            B = torch.arange(-128, 130, dtype=torch.float)
            scale_A = 3.0
            zero_point_A = 7
            scale_B = 5.0
            zero_point_B = 127

            scale_C = 0.5
            zero_point_C = 5

            qA = torch.quantize_linear(A, scale=scale_A, zero_point=zero_point_A,
                                       dtype=dtype)
            qB = torch.quantize_linear(B, scale=scale_B, zero_point=zero_point_B,
                                       dtype=dtype)

            # Add ground truth
            C = (qA.dequantize() + qB.dequantize()).numpy()
            np_dtype = {
                torch.quint8 : np.uint8,
                torch.qint8 : np.int8,
                torch.qint32 : np.int32
            }
            qC = _quantize(C, scale_C, zero_point_C, dtype=np_dtype[dtype])
            qC_hat = add(qA, qB, scale=scale_C, zero_point=zero_point_C)
            np.testing.assert_equal(qC, qC_hat.int_repr(),
                                    "Quantized addition failed.")
            qC_out_hat = torch._empty_affine_quantized(qC.shape,
                                                       scale=scale_C,
                                                       zero_point=zero_point_C,
                                                       dtype=dtype)
            add_out(qA, qB, out=qC_out_hat)
            self.assertEqual(qC_hat, qC_out_hat, message="Add.out failed")

            # Add + ReLU ground truth
            Crelu = C.copy()
            Crelu[C < 0] = 0
            qCrelu = _quantize(Crelu, scale_C, zero_point_C, dtype=np_dtype[dtype])
            qCrelu_hat = add_relu(qA, qB, scale=scale_C, zero_point=zero_point_C)
            np.testing.assert_equal(qCrelu, qCrelu_hat.int_repr(),
                                    "Quantized addition with ReLU failed.")
            qCrelu_out_hat = torch._empty_affine_quantized(qCrelu.shape,
                                                           scale=scale_C,
                                                           zero_point=zero_point_C,
                                                           dtype=dtype)
            add_relu_out(qA, qB, out=qCrelu_out_hat)
            self.assertEqual(qCrelu_hat, qCrelu_out_hat,
                             message="AddReLU.out failed")

    """Tests the correctness of the mul and mul_relu op."""
    def test_qmul_relu_same_qparams(self):
        mul_relu = torch.ops.quantized.mul_relu
        mul = torch.ops.quantized.mul
        mul_out = torch.ops.quantized.mul_out
        mul_relu_out = torch.ops.quantized.mul_relu_out

        A = torch.arange(-25, 25, dtype=torch.float)
        B = torch.arange(-25, 25, dtype=torch.float)
        scale = 2.0
        zero_point = 127
        qA = torch.quantize_linear(A, scale=scale, zero_point=zero_point,
                                   dtype=torch.quint8)
        qB = torch.quantize_linear(B, scale=scale, zero_point=zero_point,
                                   dtype=torch.quint8)

        # mul ReLU ground truth
        C = (qA.dequantize() * qB.dequantize()).numpy()
        qC = _quantize(C, scale, zero_point)
        qC_hat = mul(qA, qB, scale=scale, zero_point=zero_point)
        np.testing.assert_equal(qC, qC_hat.int_repr(),
                                "Quantized mulition failed.")
        qC_out_hat = torch._empty_affine_quantized(qC.shape,
                                                   scale=scale,
                                                   zero_point=zero_point,
                                                   dtype=torch.quint8)
        mul_out(qA, qB, out=qC_out_hat)
        self.assertEqual(qC_hat, qC_out_hat, message="mul.out failed")

        # mul + ReLU ground truth
        Crelu = C.copy()
        Crelu[C < 0] = 0
        qCrelu = _quantize(Crelu, scale, zero_point)
        qCrelu_hat = mul_relu(qA, qB, scale=scale, zero_point=zero_point)
        np.testing.assert_equal(qCrelu, qCrelu_hat.int_repr(),
                                "Quantized mulition with ReLU failed.")
        qCrelu_out_hat = torch._empty_affine_quantized(qCrelu.shape,
                                                       scale=scale,
                                                       zero_point=zero_point,
                                                       dtype=torch.quint8)
        mul_relu_out(qA, qB, out=qCrelu_out_hat)
        self.assertEqual(qCrelu_hat, qCrelu_out_hat,
                         message="mulReLU.out failed")

        # Scalar addition
        mul = torch.ops.quantized.mul_scalar
        for b in B:
            C_ref = qA.dequantize().numpy() * b.item()
            qC = _quantize(C_ref, scale, zero_point)
            dqC = _dequantize(qC, scale, zero_point)
            qC_hat = mul(qA, b.item(), scale, zero_point)
            dqC_hat = qC_hat.dequantize()
            self.assertEqual(dqC, dqC_hat)

    """Tests the correctness of the mul and mul_relu op."""
    def test_qmul_relu_different_qparams(self):
        mul_relu = torch.ops.quantized.mul_relu
        mul = torch.ops.quantized.mul
        mul_out = torch.ops.quantized.mul_out
        mul_relu_out = torch.ops.quantized.mul_relu_out

        A = torch.arange(-25, 25, dtype=torch.float)
        B = torch.arange(-25, 25, dtype=torch.float)
        scale_A = 3.0
        zero_point_A = 7
        scale_B = 5.0
        zero_point_B = 127

        scale_C = 0.5
        zero_point_C = 5

        qA = torch.quantize_linear(A, scale=scale_A, zero_point=zero_point_A,
                                   dtype=torch.quint8)
        qB = torch.quantize_linear(B, scale=scale_B, zero_point=zero_point_B,
                                   dtype=torch.quint8)

        # mul ground truth
        C = (qA.dequantize() * qB.dequantize()).numpy()
        qC = _quantize(C, scale_C, zero_point_C)
        qC_hat = mul(qA, qB, scale=scale_C, zero_point=zero_point_C)
        np.testing.assert_equal(qC, qC_hat.int_repr(),
                                "Quantized multiplication failed.")
        qC_out_hat = torch._empty_affine_quantized(qC.shape,
                                                   scale=scale_C,
                                                   zero_point=zero_point_C,
                                                   dtype=torch.quint8)
        mul_out(qA, qB, out=qC_out_hat)
        self.assertEqual(qC_hat, qC_out_hat, message="mul.out failed")

        # mul + ReLU ground truth
        Crelu = C.copy()
        Crelu[C < 0] = 0
        qCrelu = _quantize(Crelu, scale_C, zero_point_C)
        qCrelu_hat = mul_relu(qA, qB, scale=scale_C, zero_point=zero_point_C)
        np.testing.assert_equal(qCrelu, qCrelu_hat.int_repr(),
                                "Quantized multiplication with ReLU failed.")
        qCrelu_out_hat = torch._empty_affine_quantized(qCrelu.shape,
                                                       scale=scale_C,
                                                       zero_point=zero_point_C,
                                                       dtype=torch.quint8)
        mul_relu_out(qA, qB, out=qCrelu_out_hat)
        self.assertEqual(qCrelu_hat, qCrelu_out_hat,
                         message="mulReLU.out failed")

    """Tests max pool operation on quantized tensors."""
    @given(X=hu.tensor(shapes=hu.array_shapes(min_dims=3, max_dims=4,
                                              min_side=1, max_side=10),
                       qparams=hu.qparams()),
           kernel=st.sampled_from((3, 5, 7)),
           stride=st.sampled_from((None, 1, 2)),
           dilation=st.integers(1, 2),
           padding=st.integers(0, 2))
    def test_max_pool2d(self, X, kernel, stride, dilation, padding):
        X, (scale, zero_point, torch_type) = X
        # Check constraints
        assume(kernel // 2 >= padding)  # Kernel cannot be overhanging!
        iH, iW = X.shape[-2:]
        oH = pool_output_shape(iH, kernel, padding, stride, dilation)
        assume(oH > 0)
        oW = pool_output_shape(iW, kernel, padding, stride, dilation)
        assume(oW > 0)

        a = torch.from_numpy(X)
        a_pool = torch.nn.functional.max_pool2d(a, kernel_size=kernel,
                                                stride=stride,
                                                padding=padding, dilation=dilation)
        a_ref = torch.quantize_linear(a_pool, scale=scale,
                                      zero_point=zero_point, dtype=torch_type)
        a_ref = a_ref.dequantize()
        qa = torch.quantize_linear(a, scale=scale, zero_point=zero_point,
                                   dtype=torch_type)

        ops_under_test = {
            "torch": torch.max_pool2d,
            "nn.functional": torch.nn.functional.max_pool2d,
            "nn.quantized.functional": torch.nn.quantized.functional.max_pool2d
        }

        for name, op in ops_under_test.items():
            a_hat = op(qa, kernel_size=kernel, stride=stride, padding=padding,
                       dilation=dilation)
            self.assertEqual(a_ref, a_hat.dequantize(),
                             message="{} results are off".format(name))
        # Test the ops.quantized separately, because None is not treated.
        a_hat = torch.ops.quantized.max_pool2d(
            qa, kernel_size=_pair(kernel),
            stride=_pair(kernel if stride is None else stride),
            padding=_pair(padding), dilation=_pair(dilation))
        self.assertEqual(a_ref, a_hat.dequantize(),
                         message="ops.quantized.max_pool2d results are off")

    """Tests max pool operation on NHWC quantized tensors."""
    @given(X=hu.tensor(shapes=hu.array_shapes(min_dims=4, max_dims=4,
                                              min_side=1, max_side=10),
                       qparams=hu.qparams()),
           kernel=st.sampled_from((3, 5, 7)),
           stride=st.sampled_from((None, 1, 2)),
           dilation=st.integers(1, 2),
           padding=st.integers(0, 2))
    def test_max_pool2d_nhwc(self, X, kernel, stride, dilation, padding):
        X, (scale, zero_point, torch_type) = X
        # Ensure we hit the vectorized paths
        # 176 = 128 + 32 + 16
        # 128 hits the interleaved path
        # 32 hits the non-interleaved path
        # 16 hits the scalar path
        if X.shape[1] < 176:
            X = np.repeat(X, 176 / X.shape[1], 1)
        # Check constraints
        assume(kernel // 2 >= padding)  # Kernel cannot be overhanging!
        iH, iW = X.shape[-2:]
        oH = pool_output_shape(iH, kernel, padding, stride, dilation)
        assume(oH > 0)
        oW = pool_output_shape(iW, kernel, padding, stride, dilation)
        assume(oW > 0)

        X_nchw = np.ascontiguousarray(X.transpose([0, 2, 3, 1]))
        a = torch.from_numpy(X_nchw).permute([0, 3, 1, 2])
        a_pool = torch.nn.functional.max_pool2d(a, kernel_size=kernel,
                                                stride=stride,
                                                padding=padding, dilation=dilation)
        a_ref = torch.quantize_linear(a_pool, scale=scale,
                                      zero_point=zero_point, dtype=torch_type)
        a_ref = a_ref.dequantize()
        qa = torch.quantize_linear(torch.from_numpy(X_nchw), scale=scale, zero_point=zero_point,
                                   dtype=torch_type).permute([0, 3, 1, 2])
        self.assertTrue(qa.stride() != sorted(qa.stride()))

        ops_under_test = {
            "torch": torch.max_pool2d,
            "nn.functional": torch.nn.functional.max_pool2d,
            "nn.quantized.functional": torch.nn.quantized.functional.max_pool2d
        }

        for name, op in ops_under_test.items():
            a_hat = op(qa, kernel_size=kernel, stride=stride, padding=padding,
                       dilation=dilation)
            self.assertTrue(a_hat.stride() != sorted(a_hat.stride()))
            self.assertEqual(a_ref, a_hat.dequantize(),
                             message="{} results are off".format(name))
        # Test the ops.quantized separately, because None is not treated.
        a_hat = torch.ops.quantized.max_pool2d(
            qa, kernel_size=_pair(kernel),
            stride=_pair(kernel if stride is None else stride),
            padding=_pair(padding), dilation=_pair(dilation))
        self.assertEqual(a_ref, a_hat.dequantize(),
                         message="ops.quantized.max_pool2d results are off")

    @no_deadline
    @given(X=hu.tensor(shapes=hu.array_shapes(min_dims=3, max_dims=4,
                                              min_side=1, max_side=10),
                       qparams=hu.qparams()),
           output_size_h=st.integers(1, 10),
           output_size_w=st.integers(1, 10))
    def test_adaptive_avg_pool2d(self, X, output_size_h, output_size_w):
        X, (scale, zero_point, torch_type) = X

        H, W = X.shape[-2:]
        assume(output_size_h <= H)
        assume(output_size_w <= W)
        if output_size_h == output_size_w:
            output_size = output_size_h
        else:
            output_size = (output_size_h, output_size_w)

        X = torch.from_numpy(X)
        qX = torch.quantize_linear(X, scale=scale, zero_point=zero_point,
                                   dtype=torch_type)

        # Run reference on int_repr + round to avoid double rounding error.
        X_ref = torch.nn.functional.adaptive_avg_pool2d(
            qX.int_repr().to(torch.float), output_size).round()

        ops_under_test = {
            "nn.functional": torch.nn.functional.adaptive_avg_pool2d,
            "nn.quantized.functional":
                torch.nn.quantized.functional.adaptive_avg_pool2d
        }

        error_message = r"Results are off for {}:\n\tExpected:\n{}\n\tGot:\n{}"

        for name, op in ops_under_test.items():
            qX_hat = op(qX, output_size=output_size)
            self.assertEqual(X_ref, qX_hat.int_repr(), prec=1.0,
                             message=error_message.format(name, X_ref, qX_hat))
            self.assertEqual(scale, qX_hat.q_scale(),
                             message=error_message.format(name + '.scale', scale, qX_hat.q_scale()))
            self.assertEqual(zero_point, qX_hat.q_zero_point(),
                             message=error_message.format(name + '.zero_point', scale,
                                                          qX_hat.q_zero_point()))

    """Tests quantize concatenation (both fused and not)."""
    @given(X=hu.tensor(shapes=hu.array_shapes(min_dims=3, max_dims=4,
                                              min_side=1, max_side=10),
                       qparams=hu.qparams()),
           num=st.integers(1, 4),
           dim=st.integers(1, 4),
           relu=st.booleans())
    def test_cat(self, X, num, dim, relu):
        tensors_q = []
        tensors_ref = []
        X, (scale, zero_point, torch_type) = X
        assume(dim < X.ndim)
        X = torch.from_numpy(X)
        new_shape = np.array(X.shape)
        new_shape[dim] = 0
        for idx in range(num):
            tensors_q.append(torch.quantize_linear(X, scale, zero_point,
                                                   torch_type))
            tensors_ref.append(X)
            new_shape[dim] += tensors_ref[-1].shape[dim]

        cat_ref = torch.cat(tensors_ref, dim=dim)
        cat_ref = torch.quantize_linear(cat_ref, scale, zero_point, torch_type)
        cat_ref = cat_ref.dequantize()

        if relu:
            cat_ref = F.relu(cat_ref)
            q_cat_op = torch.ops.quantized.cat_relu
            q_cat_out_op = torch.ops.quantized.cat_relu_out
        else:
            q_cat_op = torch.ops.quantized.cat
            q_cat_out_op = torch.ops.quantized.cat_out

        cat_q = q_cat_op(tensors_q, dim=dim, scale=scale,
                         zero_point=zero_point)
        cat_q = cat_q.dequantize()
        np.testing.assert_equal(cat_ref.numpy(), cat_q.numpy())

        cat_q_out = torch._empty_affine_quantized(
            list(new_shape), scale=scale,
            zero_point=zero_point, dtype=torch_type)
        q_cat_out_op(tensors_q, dim=dim, out=cat_q_out)
        cat_q_out = cat_q_out.dequantize()
        np.testing.assert_equal(cat_ref.numpy(), cat_q_out.numpy())

        # Test the cat on per-channel quantized tensor.
        ch_axis = 1
        scales = torch.from_numpy(np.array([1.0] * X.shape[ch_axis]))
        scales = scales.to(torch.float64)
        zero_points = torch.from_numpy(np.array([0] * X.shape[ch_axis]))
        zero_points = zero_points.to(torch.long)
        tensors_q[0] = torch.quantize_linear_per_channel(
            X, scales, zero_points, axis=[ch_axis], dtype=torch_type)
        with self.assertRaisesRegex(RuntimeError, "supported.*cat"):
            cat_q = q_cat_op(tensors_q, dim=ch_axis, scale=scale,
                             zero_point=zero_point)

    """Tests the correctness of the quantized equal op."""
    @given(X=hu.tensor(shapes=hu.array_shapes(1, 5, 1, 5),
                       qparams=hu.qparams()),
           X2=hu.tensor(shapes=hu.array_shapes(1, 5, 1, 5),
                        qparams=hu.qparams()),
           X_per_channel=st.booleans(),
           X2_per_channel=st.booleans())
    def test_equal(self, X, X2, X_per_channel, X2_per_channel):
        X, X_params = X
        (scale, zero_point, torch_type) = X_params
        X2, X2_params = X2
        (scale2, zero_point2, torch_type2) = X2_params

        X = torch.from_numpy(X)
        if X_per_channel:
            X_scheme = 'per_channel'
            channels = X.shape[-1]
            qX = torch.quantize_linear_per_channel(
                X,
                scales=torch.tensor([scale] * channels),
                zero_points=torch.tensor([zero_point] * channels),
                dtype=torch_type,
                axis=[X.ndim - 1])
        else:
            X_scheme = 'per_tensor'
            qX = torch.quantize_linear(X, scale=scale, zero_point=zero_point,
                                       dtype=torch_type)
        X2 = torch.from_numpy(X2)
        if X2_per_channel:
            X2_scheme = 'per_channel'
            channels = X2.shape[-1]
            qX2 = torch.quantize_linear_per_channel(
                X2,
                scales=torch.tensor([scale2] * channels),
                zero_points=torch.tensor([zero_point2] * channels),
                dtype=torch_type2,
                axis=[X2.ndim - 1])
        else:
            X2_scheme = 'per_tensor'
            qX2 = torch.quantize_linear(X2, scale=scale2, zero_point=zero_point2,
                                        dtype=torch_type2)

        def equal_ref(qX, qX2):
            if qX.qscheme() != qX2.qscheme():
                return False
            if qX.shape != qX2.shape:
                return False
            if qX.qscheme() == torch.per_tensor_affine:
                if qX.q_scale() != qX2.q_scale():
                    return False
                if qX.q_zero_point() != qX2.q_zero_point():
                    return False
            elif qX.qscheme() == torch.per_channel_affine:
                if (qX.q_per_channel_scales() !=
                   qX2.q_per_channel_scales()).any():
                    return False
                if (qX.q_per_channel_zero_points() !=
                   qX2.q_per_channel_zero_points()).any():
                    return False
            else:
                raise NotImplementedError("Don't know what to do with",
                                          qX.qscheme())
            if (qX.int_repr().to(float) != qX2.int_repr().to(float)).any():
                return False
            return True

        self.assertEqual(qX.equal(qX), equal_ref(qX, qX))
        self.assertEqual(qX.equal(qX2), equal_ref(qX, qX2))


@unittest.skipIf(
    not torch.fbgemm_is_cpu_supported(),
    " Quantized operations require FBGEMM. FBGEMM is only optimized for CPUs"
    " with instruction set support avx2 or newer.",
)
class TestDynamicQuantizedLinear(TestCase):
    """Tests the correctness of the dynamic quantized linear and linear_relu op."""
    @given(
        batch_size=st.integers(1, 4),
        input_channels=st.integers(16, 32),
        output_channels=st.integers(4, 8),
        use_bias=st.booleans(),
        use_relu=st.booleans(),
        use_multi_dim_input=st.booleans(),
        use_channelwise=st.booleans())
    def test_qlinear(self, batch_size, input_channels, output_channels,
                     use_bias, use_relu, use_multi_dim_input, use_channelwise):
        qlinear_prepack = torch.ops.quantized.linear_prepack
        if use_relu:
            qlinear_dynamic = torch.ops.quantized.linear_relu_dynamic
        else:
            qlinear_dynamic = torch.ops.quantized.linear_dynamic

        if use_multi_dim_input:
            batch_size *= 3  # Test the multi-dim input tensor

        X_scale = 1.0
        X_zp = 0
        X_value_min = 0
        X_value_max = 255
        X_q0 = np.round(np.random.rand(batch_size, input_channels) *
                        (X_value_max - X_value_min)
                        + X_value_min
                        ).astype(np.uint8)
        X_q0 = np.round(np.random.rand(batch_size, input_channels) *
                        (X_value_max - X_value_min) + X_value_min).astype(np.uint8)
        X_q0[0, 0] = X_value_min
        X_q0[0, 1] = X_value_max

        # W_scale = 1.0
        # W_zp = 0
        W_scales = np.ones(output_channels)
        W_zps = np.zeros(output_channels)
        W_value_min = -128
        W_value_max = 127
        W_q0 = np.round(
            np.random.rand(output_channels, input_channels)
            * (W_value_max - W_value_min)
            + W_value_min
        ).astype(np.int8)
        W_q0[0, 0] = W_value_min
        W_q0[1, 0] = W_value_max

        b_value_min = -10
        b_value_max = 10
        b_q0 = np.round(
            np.random.rand(output_channels) *
            (b_value_max - b_value_min) + b_value_min
        ).astype(np.int32) if use_bias else None

        avoid_vpmaddubsw_overflow_linear(
            batch_size,
            input_channels,
            output_channels,
            X_q0,
            X_value_min,
            X_value_max,
            W_q0,
            W_value_min,
            W_value_max,
        )

        X_fp32 = torch.from_numpy(_dequantize(X_q0, X_scale, X_zp)).to(dtype=torch.float)
        if use_multi_dim_input:
            X_fp32 = X_fp32.view(3, int(batch_size / 3), input_channels)

        # W_scale, W_zp = _calculate_dynamic_qparams(W_fp32, torch.qint8)
        # We currently only check the case where W_scale = 1.0, W_zp = 0.

        if use_channelwise:
            W_fp32 = torch.from_numpy(_dequantize(W_q0, W_scales.reshape(
                (-1, 1)), W_zps.reshape((-1, 1)))).to(dtype=torch.float)
            W_q = torch.quantize_linear_per_channel(W_fp32, scales=torch.from_numpy(W_scales).to(
                torch.double), zero_points=torch.from_numpy(W_zps).to(torch.int64), axis=[0], dtype=torch.qint8)
            b_fp32 = torch.from_numpy(
                _dequantize(b_q0, X_scale * W_scales, 0)
            ).to(dtype=torch.float) if use_bias else None
        else:
            W_fp32 = torch.from_numpy(_dequantize(
                W_q0, W_scales[0], W_zps[0])).to(dtype=torch.float)
            W_q = torch.quantize_linear(W_fp32, scale=W_scales[0], zero_point=(
                W_zps[0].astype(int).item()), dtype=torch.qint8)
            b_fp32 = torch.from_numpy(
                _dequantize(b_q0, X_scale * int(W_scales[0].item()), 0)
            ).to(dtype=torch.float) if use_bias else None

        # Observe X_fp32 and determine X_scale and X_zero_point, this should match
        # internals of dynamic linear.
        X_scale, X_zp = _calculate_dynamic_qparams(X_fp32, torch.quint8)
        X_q = torch.quantize_linear(X_fp32, scale=X_scale, zero_point=X_zp, dtype=torch.quint8)

        # Weight prepacking operator for dynamic quantized Linear
        W_prepack = qlinear_prepack(W_q, b_fp32)
        # Dynamic quantized Linear operator with prepacked weight
        Y_fp32 = qlinear_dynamic(X_q.dequantize(), W_prepack)
        # Y_fp32 = qlinear_dynamic(X_fp32, W_prepack, b_fp32)

        Y_fp32_ref = F.linear(X_q.dequantize(), W_q.dequantize(), b_fp32)
        # Y_fp32_ref = F.linear(X_fp32, W_fp32, b_fp32)
        # if use_multi_dim_input:
        #     Y_fp32_ref = Y_fp32_ref.view(3, int(batch_size / 3), output_channels)

        if use_relu:
            Y_fp32_ref[Y_fp32_ref < 0.0] = 0.0

        self.assertEqual(Y_fp32, Y_fp32_ref,
                         message="torch.ops.quantized.linear_dynamic (fbgemm) results are off")

@unittest.skipIf(
    not torch.fbgemm_is_cpu_supported(),
    " Quantized operations require FBGEMM. FBGEMM is only optimized for CPUs"
    " with instruction set support avx2 or newer.",
)
class TestQuantizedLinear(unittest.TestCase):
    """Tests the correctness of the quantized linear and linear_relu op."""
    @given(batch_size=st.integers(1, 4),
           input_channels=st.integers(16, 32),
           output_channels=st.integers(4, 8),
           use_bias=st.booleans(),
           use_relu=st.booleans(),
           use_multi_dim_input=st.booleans(),
           use_channelwise=st.booleans())
    def test_qlinear(self, batch_size, input_channels, output_channels, use_bias,
                     use_relu, use_multi_dim_input, use_channelwise):
        qlinear_prepack = torch.ops.quantized.linear_prepack
        if use_relu:
            qlinear = torch.ops.quantized.linear_relu
        else:
            qlinear = torch.ops.quantized.linear

        if use_multi_dim_input:
            batch_size *= 3  # Test the multi-dim input tensor

        X_scale = 1.5
        X_zp = 5
        X_value_min = 0
        X_value_max = 225
        X_q0 = np.round(
            np.random.rand(batch_size, input_channels) *
            (X_value_max - X_value_min)
            + X_value_min
        ).astype(np.uint8)

        W_scales = np.random.rand(output_channels)
        W_zps = np.round(np.random.rand(output_channels) * 100 - 50)
        W_value_min = -128
        W_value_max = 127
        W_q0 = np.round(
            np.random.rand(output_channels, input_channels)
            * (W_value_max - W_value_min)
            + W_value_min
        ).astype(np.int8)

        b_value_min = -10
        b_value_max = 10
        b_q0 = np.round(
            np.random.rand(output_channels) *
            (b_value_max - b_value_min) + b_value_min
        ).astype(np.int32) if use_bias else None

        avoid_vpmaddubsw_overflow_linear(
            batch_size,
            input_channels,
            output_channels,
            X_q0,
            X_value_min,
            X_value_max,
            W_q0,
            W_value_min,
            W_value_max,
        )

        X = torch.from_numpy(_dequantize(
            X_q0, X_scale, X_zp)).to(dtype=torch.float)
        X_q = torch.quantize_linear(
            X, scale=X_scale, zero_point=X_zp, dtype=torch.quint8)

        if use_channelwise:
            W = torch.from_numpy(_dequantize(W_q0, W_scales.reshape(
                (-1, 1)), W_zps.reshape((-1, 1)))).to(dtype=torch.float)
            W_q = torch.quantize_linear_per_channel(W, scales=torch.from_numpy(W_scales).to(
                torch.double), zero_points=torch.from_numpy(W_zps).to(torch.int64), axis=[0], dtype=torch.qint8)
            b = torch.from_numpy(_dequantize(
                b_q0, X_scale * W_scales, 0)).to(dtype=torch.float) if use_bias else None
            b_q = torch.quantize_linear_per_channel(b, scales=torch.from_numpy(X_scale * W_scales).to(
                torch.double), zero_points=torch.zeros(output_channels, dtype=torch.long),
                axis=[0], dtype=torch.qint32) if use_bias else None
        else:
            W = torch.from_numpy(_dequantize(
                W_q0, W_scales[0], W_zps[0])).to(dtype=torch.float)
            W_q = torch.quantize_linear(W, scale=W_scales[0], zero_point=(
                W_zps[0].astype(int).item()), dtype=torch.qint8)
            b = torch.from_numpy(_dequantize(
                b_q0, X_scale * (W_scales[0].item()), 0)).to(dtype=torch.float) if use_bias else None
            b_q = torch.quantize_linear(
                b, scale=X_scale * (W_scales[0].item()), zero_point=0, dtype=torch.qint32) if use_bias else None

        # Compare X_scale * W_scale * input_channels * X_value_max * W_value_max with
        # Y_scale * 255 (max for uint8).
        Y_scale = 125.1234
        Y_zp = 5

        # Weight prepacking operator for quantized Linear
        float_bias = b if use_bias else None
        W_prepack = qlinear_prepack(W_q, float_bias)

        if use_multi_dim_input:
            X_q = X_q.view(3, int(batch_size / 3), input_channels)

        # Quantized Linear operator with prepacked weight
        Y_q = qlinear(X_q, W_prepack, Y_scale, Y_zp)

        if not use_channelwise:
            # Test the per-tensor quantization only
            # Reference quantized Linear operator
            Y_q_ref = qlinear_ref(X_q0, X_scale, X_zp, W_q0,
                                  W_scales[0], W_zps[0], b_q0, Y_scale, Y_zp)
            if use_relu:
                Y_q_ref[Y_q_ref < Y_zp] = Y_zp
            if use_multi_dim_input:
                Y_q_ref = np.reshape(
                    Y_q_ref, (3, int(batch_size / 3), output_channels))

            # Assert equal
            np.testing.assert_equal(Y_q_ref, Y_q.int_repr().numpy())

        # Test both per-tensor and per-channel quantization
        # Reference quantized result from PyTorch Linear operator
        W_fp32 = W_q.dequantize().to(dtype=torch.float)
        X_fp32 = X_q.dequantize().to(dtype=torch.float)
        b_fp32 = b_q.dequantize().to(dtype=torch.float) if use_bias else None
        Y_fp32_ref = F.linear(X_fp32, W_fp32, b_fp32)
        if use_relu:
            Y_fp32_ref[Y_fp32_ref < 0.0] = 0.0
        Y_q_ref2 = torch.quantize_linear(
            Y_fp32_ref, Y_scale, Y_zp, torch.quint8)
        # Assert equal
        np.testing.assert_equal(
            Y_q_ref2.int_repr().numpy(), Y_q.int_repr().numpy())

    """Tests the correctness of the quantized::linear_unpack (fbgemm) op."""
    @given(W=hu.tensor(shapes=hu.array_shapes(2, 2,),
                       qparams=hu.qparams(dtypes=torch.qint8)),
           use_channelwise=st.booleans())
    def test_qlinear_unpack(self, W, use_channelwise):
        W, (W_scale, W_zp, torch_type) = W
        if use_channelwise:
            output_channels = W.shape[0]
            W_scales = torch.rand(output_channels).to(torch.double)
            W_zps = torch.round(torch.rand(output_channels)
                                * 100 - 50).to(torch.int64)

        qlinear_prepack = torch.ops.quantized.linear_prepack
        qlinear_unpack = torch.ops.quantized.linear_unpack

        W = torch.from_numpy(W)

        if use_channelwise:
            W_q = torch.quantize_linear_per_channel(
                W, W_scales, W_zps, [0], dtype=torch_type)
        else:
            W_q = torch.quantize_linear(W, scale=W_scale, zero_point=W_zp,
                                        dtype=torch_type)

        # Weight prepacking operator for quantized Linear
        W_prepack = qlinear_prepack(W_q)
        # Weight unpack operator for quantized Linear (Used for serialization)
        W_q_origin = qlinear_unpack(W_prepack)[0]

        # Assert equal
        np.testing.assert_equal(W_q.int_repr(), W_q_origin.int_repr().numpy())
        if use_channelwise:
            np.testing.assert_array_almost_equal(np.float32(W_q.q_per_channel_scales().numpy()),
                                                 np.float32(
                                                     W_q_origin.q_per_channel_scales().numpy()),
                                                 decimal=4)
            np.testing.assert_equal(W_q.q_per_channel_zero_points(
            ).numpy(), W_q_origin.q_per_channel_zero_points().numpy())
        else:
            np.testing.assert_equal(np.float32(
                W_q.q_scale()), np.float32(W_q_origin.q_scale()))
            np.testing.assert_equal(
                W_q.q_zero_point(), W_q_origin.q_zero_point())


@unittest.skipIf(
    not torch.fbgemm_is_cpu_supported(),
    " Quantized operations require FBGEMM. FBGEMM is only optimized for CPUs"
    " with instruction set support avx2 or newer.",
)
class TestQuantizedConv(unittest.TestCase):
    """Tests the correctness of quantized convolution op."""
    @given(batch_size=st.integers(1, 3),
           input_channels_per_group=st.sampled_from([2, 4, 5, 8, 16, 32]),
           height=st.integers(10, 16),
           width=st.integers(7, 14),
           output_channels_per_group=st.sampled_from([2, 4, 5, 8, 16, 32]),
           groups=st.integers(1, 3),
           kernel_h=st.integers(1, 7),
           kernel_w=st.integers(1, 7),
           stride_h=st.integers(1, 2),
           stride_w=st.integers(1, 2),
           pad_h=st.integers(0, 2),
           pad_w=st.integers(0, 2),
           dilation=st.integers(1, 2),
           X_scale=st.floats(0.2, 1.6),
           X_zero_point=st.integers(0, 4),
           W_scale=st.lists(st.floats(0.2, 1.6), min_size=1, max_size=2),
           W_zero_point=st.lists(st.integers(-5, 5), min_size=1, max_size=2),
           Y_scale=st.floats(0.2, 1.6),
           Y_zero_point=st.integers(0, 4),
           use_bias=st.booleans(),
           use_relu=st.booleans(),
           use_channelwise=st.booleans())
    def test_qconv(
            self,
            batch_size,
            input_channels_per_group,
            height,
            width,
            output_channels_per_group,
            groups,
            kernel_h,
            kernel_w,
            stride_h,
            stride_w,
            pad_h,
            pad_w,
            dilation,
            X_scale,
            X_zero_point,
            W_scale,
            W_zero_point,
            Y_scale,
            Y_zero_point,
            use_bias,
            use_relu,
            use_channelwise
    ):

        qconv = torch.ops.quantized.conv2d
        if use_relu:
            qconv = torch.ops.quantized.conv2d_relu
        qconv_prepack = torch.ops.quantized.conv_prepack

        # C
        input_channels = input_channels_per_group * groups
        # K
        output_channels = output_channels_per_group * groups

        dilation_h = dilation_w = dilation

        # Padded input size should be at least as big as dilated kernel
        assume(height + 2 * pad_h >= dilation_h * (kernel_h - 1) + 1)
        assume(width + 2 * pad_w >= dilation_w * (kernel_w - 1) + 1)

        W_scale = W_scale * output_channels
        W_zero_point = W_zero_point * output_channels
        # Resize W_scale and W_zero_points arrays equal to output_channels
        W_scale = W_scale[:output_channels]
        W_zero_point = W_zero_point[:output_channels]

        # For testing, we use small values for weights and for activations so that no overflow occurs
        # in vpmaddubsw instruction. If the overflow occurs in qconv implementation and if there is no overflow
        # in reference we can't exactly match the results with reference.
        # Please see the comment in qconv implementation file (aten/src/ATen/native/quantized/cpu/qconv.cpp)
        # for more details.
        W_value_min = -5
        W_value_max = 5

        # the operator expects them in the format (output_channels, input_channels/groups, kernel_h, kernel_w)
        W_init = torch.from_numpy(
            np.random.randint(
                W_value_min,
                W_value_max,
                (output_channels, int(input_channels / groups), kernel_h, kernel_w)),
        )


        b_init = torch.from_numpy(np.random.randint(0, 10, (output_channels,)))

        stride = [stride_h, stride_w]
        pad = [pad_h, pad_w]
        dilation = [dilation_h, dilation_w]

        X_value_min = 0
        X_value_max = 4
        X_init = torch.from_numpy(np.random.randint(
            X_value_min, X_value_max, (batch_size, input_channels, height, width)))

        X = X_scale * (X_init - X_zero_point).to(dtype=torch.float)

        if use_channelwise:
            W_scales_tensor = torch.tensor(W_scale, dtype=torch.float)
            W_zero_points_tensor = torch.tensor(W_zero_point, dtype=torch.float)
            W = W_scales_tensor.reshape(-1, 1, 1, 1) * (W_init.to(dtype=torch.float) -
                                                        W_zero_points_tensor.reshape(-1, 1, 1, 1)).to(dtype=torch.float)
            b = X_scale * W_scales_tensor * (b_init - 0).to(dtype=torch.float)
        else:
            W = W_scale[0] * (W_init - W_zero_point[0]).to(dtype=torch.float)
            b = X_scale * W_scale[0] * (b_init - 0).to(dtype=torch.float)


        # Existing floating point conv operator
        conv_op = torch.nn.Conv2d(input_channels,
                                  output_channels,
                                  (kernel_h, kernel_w),
                                  (stride_h, stride_w),
                                  (pad_h, pad_w),
                                  (dilation_h, dilation_w),
                                  groups)

        # assign weights
        conv_op.weight = torch.nn.Parameter(W, requires_grad=False)

        conv_op.bias = torch.nn.Parameter(b, requires_grad=False) if use_bias else None

        result_ref = conv_op(X)
        if use_relu:
            relu = torch.nn.ReLU()
            result_ref = relu(result_ref)
        # quantize reference results for comparision
        result_ref_q = torch.quantize_linear(result_ref, scale=Y_scale, zero_point=Y_zero_point, dtype=torch.quint8)

<<<<<<< HEAD
        X_q = torch.quantize_linear(X, scale=X_scale, zero_point=X_zero_point, dtype=torch.quint8)
=======
        # reformat X_init and W_init in the required format by qconv operator
        # NCHW -> NHWC
        X_NHWC = X.permute([0, 2, 3, 1]).contiguous()

        X_q = torch.quantize_linear(X_NHWC, scale=X_scale, zero_point=X_zero_point, dtype=torch.quint8)
>>>>>>> 3ed2c352
        if use_channelwise:
            W_q = torch.quantize_linear_per_channel(W,
                                                    W_scales_tensor.to(dtype=torch.double),
                                                    W_zero_points_tensor.to(dtype=torch.long),
                                                    [0],
                                                    dtype=torch.qint8)
        else:
            W_q = torch.quantize_linear(W, scale=W_scale[0], zero_point=W_zero_point[0], dtype=torch.qint8)

        bias_float = b if use_bias else None
        W_prepack = qconv_prepack(W_q, bias_float, stride, pad, dilation, groups)

        Y_q = qconv(
            X_q,
            W_prepack,
            stride,
            pad,
            dilation,
            groups,
            Y_scale,
            Y_zero_point,
        )

        # Make sure the results match
        # assert_array_almost_equal compares using the following formula:
        #     abs(desired-actual) < 1.5 * 10**(-decimal)
        # (https://docs.scipy.org/doc/numpy/reference/generated/numpy.testing.assert_almost_equal.html)

        # We use decimal = 0 to ignore off-by-1 differences between reference and
        # test. Off-by-1 differences arise due to the order of round and
        # zero_point addition operation, i.e., if addition followed by round is
        # used by reference and round followed by addition is used by test, the
        # results may differ by 1.

        # For example, the result of round(2.5) + 1 is 3 while round(2.5 + 1) is 4
        # assuming the rounding mode is round-to-nearest, ties-to-even.
        np.testing.assert_array_almost_equal(result_ref_q.int_repr().numpy(), Y_q.int_repr().numpy(), decimal=0)

    """Tests the correctness of the quantized::qconv_unpack (fbgemm) op."""
    @given(X=hu.tensor_conv2d(min_batch=1, max_batch=3,
                              min_in_channels=1, max_in_channels=7,
                              min_out_channels=1, max_out_channels=7,
                              H_range=(6, 12), W_range=(6, 12),
                              kH_range=(3, 5), kW_range=(3, 5),
                              max_groups=4,
                              qparams=[hu.qparams(dtypes=torch.quint8,
                                                  zero_point_min=0,
                                                  zero_point_max=0),
                                       hu.qparams(dtypes=torch.qint8,
                                                  zero_point_min=0,
                                                  zero_point_max=0),
                                       hu.qparams(dtypes=torch.qint32,
                                                  zero_point_min=0,
                                                  zero_point_max=0)]),
           strideH=st.integers(1, 3), strideW=st.integers(1, 3),
           padH=st.integers(1, 2), padW=st.integers(1, 2),
           channelwise=st.booleans())
    def test_qconv_unpack(self, X, strideH, strideW, padH, padW, channelwise):
        (inputs, filters, bias, groups) = X
        inputs, (inputs_scale, inputs_zero_point, inputs_qtype) = inputs
        filters, (filters_scale, filters_zero_point, filters_qtype) = filters
        bias, (bias_scale, bias_zero_point, bias_qtype) = bias

        if channelwise:
            output_channels = filters.shape[0]
            filters_scale = torch.tensor([filters_scale] * output_channels).to(torch.double)
            filters_zero_point = torch.tensor([filters_zero_point] * output_channels).to(torch.long)

        qconv_prepack = torch.ops.quantized.conv_prepack
        qconv_unpack = torch.ops.quantized.conv_unpack

        W = torch.from_numpy(filters).to(torch.float)
        if channelwise:
            W_q = torch.quantize_linear_per_channel(W,
                                                    scales=filters_scale,
                                                    zero_points=filters_zero_point,
                                                    axis=[0],
                                                    dtype=filters_qtype)
        else:
            W_q = torch.quantize_linear(W, scale=filters_scale, zero_point=filters_zero_point, dtype=filters_qtype)

        # Pack weights using weight packing operator
        strides = [strideH, strideW]
        paddings = [padH, padW]
        dilations = [1, 1]
        bias = torch.from_numpy(bias).to(torch.float)
        W_packed = qconv_prepack(W_q, bias, strides, paddings, dilations, groups)
        # Unpack weights weight unpacking operator (Used for serialization)
        W_unpacked = qconv_unpack(W_packed)[0]
        bias = qconv_unpack(W_packed)[1]

        # Assert equal
        np.testing.assert_equal(W_q.int_repr().numpy(), W_unpacked.int_repr().numpy())
        if channelwise:
            np.testing.assert_array_almost_equal(np.float32(W_q.q_per_channel_scales().numpy()),
                                                 np.float32(W_unpacked.q_per_channel_scales().numpy()),
                                                 decimal=4)
            np.testing.assert_equal(W_q.q_per_channel_zero_points().numpy(), W_unpacked.q_per_channel_zero_points().numpy())
        else:
            np.testing.assert_equal(np.float32(W_q.q_scale()), np.float32(W_unpacked.q_scale()))
            np.testing.assert_equal(W_q.q_zero_point(), W_unpacked.q_zero_point())

@unittest.skipIf(IS_WINDOWS, "QNNPACK has not been built for Windows")
@unittest.skipIf(IS_PPC, "QNNPACK is not currently supported on ppc64le")
@unittest.skipIf(TEST_WITH_UBSAN,
                 "QNNPACK does not play well with UBSAN at the moment,"
                 " so we skip the test if we are in a UBSAN environment.")
class TestQNNPackOps(TestCase):
    """Tests the correctness of the quantized::qnnpack_relu op."""
    @given(X=hu.tensor(shapes=hu.array_shapes(1, 5, 1, 5),
                       qparams=hu.qparams(dtypes=torch.quint8,
                                          zero_point_min=0,
                                          zero_point_max=0)))
    def test_qnnpack_relu(self, X):
        X, (scale, zero_point, torch_type) = X
        relu = torch.ops.quantized.qnnpack_relu

        X = torch.from_numpy(X)
        Y = X.clone()

        qX = torch.quantize_linear(X, scale=scale, zero_point=zero_point, dtype=torch_type)
        qY_hat = relu(qX)

        Y[Y < 0] = 0
        qY = torch.quantize_linear(Y, scale=scale, zero_point=zero_point, dtype=torch_type)
        self.assertEqual(qY, qY_hat)

    @given(batch_size=st.integers(1, 4),
           input_channels=st.integers(16, 32),
           output_channels=st.integers(4, 8),
           use_relu=st.booleans())
    def test_qlinear_qnnpack(self, batch_size, input_channels, output_channels, use_relu):

        with enable_mobile_quantized_engine():
            qlinear_prepack = torch.ops.quantized.linear_prepack
            if use_relu:
                qlinear = torch.ops.quantized.linear_relu
            else:
                qlinear = torch.ops.quantized.linear

            X_scale = 1.5
            X_zp = 5
            X_value_min = 0
            X_value_max = 225
            X_q0 = np.round(
                np.random.rand(batch_size, input_channels) *
                (X_value_max - X_value_min)
                + X_value_min
            ).astype(np.uint8)

            W_scales = np.random.rand(output_channels)
            W_zp = 2
            W_value_min = -128
            W_value_max = 127
            W_q0 = np.round(
                np.random.rand(output_channels, input_channels)
                * (W_value_max - W_value_min)
                + W_value_min
            ).astype(np.uint8)

            b_value_min = -10
            b_value_max = 10
            b_q0 = np.round(
                np.random.rand(output_channels) *
                (b_value_max - b_value_min) + b_value_min
            ).astype(np.int32)

            X = torch.from_numpy(_dequantize(
                X_q0, X_scale, X_zp)).to(dtype=torch.float)
            X_q = torch.quantize_linear(
                X, scale=X_scale, zero_point=X_zp, dtype=torch.quint8)

            W = torch.from_numpy(_dequantize(
                W_q0, W_scales[0], W_zp)).to(dtype=torch.float)
            W_q = torch.quantize_linear(W, scale=W_scales[0], zero_point=(
                W_zp), dtype=torch.quint8)
            b = torch.from_numpy(_dequantize(
                b_q0, X_scale * (W_scales[0].item()), 0)).to(dtype=torch.float)
            b_q = torch.quantize_linear(
                b, scale=X_scale * (W_scales[0].item()), zero_point=0, dtype=torch.qint32)

            # Compare X_scale * W_scale * input_channels * X_value_max * W_value_max with
            # Y_scale * 255 (max for uint8).
            Y_scale = 125.1234
            Y_zp = 5

            # Weight prepacking operator for quantized Linear
            W_prepack = qlinear_prepack(W_q, b_q)

            # Quantized Linear operator with prepacked weight
            Y_q = qlinear(X_q, W_prepack, Y_scale, Y_zp)

            # Reference quantized Linear operator
            Y_q_ref = qlinear_ref(X_q0, X_scale, X_zp, W_q0,
                                  W_scales[0], W_zp, b_q0, Y_scale, Y_zp)
            if use_relu:
                Y_q_ref[Y_q_ref < Y_zp] = Y_zp
            # Assert equal
            np.testing.assert_array_almost_equal(Y_q_ref, Y_q.int_repr().numpy(), decimal=4)

            # Test both per-tensor and per-channel quantization
            # Reference quantized result from PyTorch Linear operator
            W_fp32 = W_q.dequantize().to(dtype=torch.float)
            X_fp32 = X_q.dequantize().to(dtype=torch.float)
            b_fp32 = b_q.dequantize().to(dtype=torch.float)
            Y_fp32_ref = F.linear(X_fp32, W_fp32, b_fp32)
            if use_relu:
                Y_fp32_ref[Y_fp32_ref < 0.0] = 0.0
            Y_q_ref2 = torch.quantize_linear(
                Y_fp32_ref, Y_scale, Y_zp, torch.quint8)
            # Assert equal
            np.testing.assert_equal(
                Y_q_ref2.int_repr().numpy(), Y_q.int_repr().numpy())

    """Tests the correctness of the quantized::qnnpack_add op."""
    @given(A=hu.tensor(shapes=hu.array_shapes(1, 5, 1, 5),
                       qparams=hu.qparams(dtypes=torch.quint8,
                                          zero_point_min=0,
                                          zero_point_max=0)),
           scale_A=st.sampled_from([0.001, 0.057, 0.889, 12.3]),
           scale_B=st.sampled_from([0.008, 0.0821, 0.67, 7]),
           scale_C=st.sampled_from([0.003, 0.07821, 0.457, 7.34]),)
    def test_qnnpack_add(self, A, scale_A, scale_B, scale_C):
        A_temp = A
        A, (scale_a, zero_point_A, torch_type) = A_temp
        B, (scale_b, zero_point_B, torch_type) = A_temp
        A = torch.from_numpy(A)
        B = torch.from_numpy(B)

        assume(scale_A // scale_C >= 2**-14)
        assume(scale_A // scale_C < 2**8)
        assume(scale_B // scale_C >= 2**-14)
        assume(scale_B // scale_C < 2**8)

        zero_point_C = 127

        qA = torch.quantize_linear(A, scale=scale_A, zero_point=zero_point_A,
                                   dtype=torch.quint8)
        qB = torch.quantize_linear(B, scale=scale_B, zero_point=zero_point_B,
                                   dtype=torch.quint8)

        # Add ground truth
        C = (qA.dequantize() + qB.dequantize()).numpy()

        qC = _quantize(C, scale_C, zero_point_C)

        qC_qnnp = torch.ops.quantized.qnnpack_add(qA, qB, scale_C, zero_point_C)

        np.testing.assert_equal(qC, qC_qnnp.int_repr(),
                                "Quantized addition failed.")

        A = torch.ones((0, 2), dtype=torch.float32)
        qA = torch.quantize_linear(A, scale=scale_A, zero_point=zero_point_A,
                                   dtype=torch.quint8)
        qC = torch.ops.quantized.qnnpack_add(qA, qA, scale_C, zero_point_C)
        np.testing.assert_equal(qC.size(), qA.size(),
                                "Quantized addition with batch size 0 failed.")

    """Tests the correctness of quantized::qnnpack_maxpool2d op."""
    @given(A=hu.tensor(shapes=hu.array_shapes(4, 4, 3, 5),
                       qparams=hu.qparams(dtypes=torch.quint8,
                                          zero_point_min=0,
                                          zero_point_max=0)),
           kernel=st.sampled_from([2, 4]),
           stride=st.sampled_from([1, 2]),
           padding=st.sampled_from([1, 2]))
    def test_qnnpack_maxpool2d(self, A, kernel, stride, padding):
        import torch.nn.functional as F

        A, (scale, zero_point, torch_type) = A
        X = torch.from_numpy(A)
        np_type = np.uint8
        dilation = 1

        # Check constraints
        assume(kernel // 2 >= padding)  # Kernel cannot be overhanging!

        iH, iW = X.shape[-2:]

        oH = pool_output_shape(iH, kernel, padding, stride, dilation)
        assume(oH > 0)
        oW = pool_output_shape(iW, kernel, padding, stride, dilation)
        assume(oW > 0)

        k = (kernel, kernel)
        s = (stride, stride)
        d = (dilation, dilation)
        p = (padding, padding)

        # TODO(supriyar): unify qnnpack op apis with generic ones and follow logical NCHW
        q_max_pool = torch.ops.quantized.qnnpack_maxpool2d

        a = scale * (X - zero_point).to(dtype=torch.float)
        qa = torch.quantize_linear(a, scale=scale, zero_point=zero_point,
                                   dtype=torch_type)

        qa_nhwc = qa.permute([0, 2, 3, 1]).contiguous()
        a_ref = qa.dequantize()

        a_pool = F.max_pool2d(a_ref, kernel_size=k, stride=s, padding=p,
                              dilation=d)

        a_pool_nhwc = a_pool.permute([0, 2, 3, 1])

        qa_pool = q_max_pool(qa_nhwc, k, s, p, d)

        qa_pool_int = qa_pool.dequantize()
        np.testing.assert_equal(a_pool_nhwc.numpy(), qa_pool_int.numpy())

        A = torch.ones((0, 4, 4, 2), dtype=torch.float32)
        qa = torch.quantize_linear(A, scale=scale, zero_point=zero_point,
                                   dtype=torch_type)
        qc = q_max_pool(qa, k, s, p, d)
        oH = pool_output_shape(4, kernel, padding, stride, dilation)
        oW = pool_output_shape(4, kernel, padding, stride, dilation)
        np.testing.assert_equal(qc.size(), (0, oH, oW, 2),
                                "Quantized maxpool2d with batch size 0 failed.")


"""Tests the correctness of the tensor comparators."""
class TestComparatorOps(TestCase):
    """Tests the element-wise equality ops."""
    @given(A=hu.tensor(shapes=((3, 4, 5),),
                       qparams=hu.qparams()),
           B=hu.tensor(shapes=((5,), (1, 5), (1, 1, 5), (4, 5), (3, 4, 5)),
                       qparams=hu.qparams()))
    def test_compare_tensor_tensor(self, A, B):
        A, (scale_a, zero_point_a, dtype_a) = A
        B, (scale_b, zero_point_b, dtype_b) = B
        tA = torch.from_numpy(A)
        tB = torch.from_numpy(B)

        qA = torch.quantize_linear(tA, scale=scale_a, zero_point=zero_point_a,
                                   dtype=dtype_a)
        qB = torch.quantize_linear(tB, scale=scale_b, zero_point=zero_point_b,
                                   dtype=dtype_b)
        dqA = qA.dequantize()
        dqB = qB.dequantize()

        ops_under_test = ('__eq__', '__ne__', '__ge__', '__le__', '__gt__',
                          '__lt__', 'eq', 'ne', 'ge', 'le', 'gt', 'lt')

        for op in ops_under_test:
            result_ref = getattr(dqA, op)(dqB)
            result = getattr(qA, op)(qB)
            self.assertEqual(result_ref, result,
                             "'tensor.{}(tensor)'' failed".format(op))
            # Reversed broadcasting.
            result_ref = getattr(dqB, op)(dqA)
            result = getattr(qB, op)(qA)
            self.assertEqual(result_ref, result,
                             "'tensor.{}(tensor)'' failed".format(op))

    @unittest.skip("FIXME: Failing due to overflow error without width option")
    @given(A=hu.tensor(shapes=((3, 4, 5),),
                       qparams=hu.qparams()),
           b=st.floats(allow_infinity=False, allow_nan=False))
    def test_compare_tensor_scalar(self, A, b):
        A, (scale_a, zero_point_a, dtype_a) = A
        tA = torch.from_numpy(A)

        qA = torch.quantize_linear(tA, scale=scale_a, zero_point=zero_point_a,
                                   dtype=dtype_a)
        dqA = qA.dequantize()

        ops_under_test_reversible = ('__eq__', '__ne__', '__ge__', '__le__',
                                     '__gt__', '__lt__')
        ops_under_test_nonreversible = ('eq', 'ne', 'ge', 'le', 'gt', 'lt')

        for op in ops_under_test_reversible:
            result_ref = getattr(dqA, op)(b)
            result = getattr(qA, op)(b)
            self.assertEqual(result_ref, result,
                             "'tensor.{}(scalar)'' failed".format(op))
            # Reversed broadcasting.
            result_ref = getattr(b, op)(dqA)
            result = getattr(b, op)(qA)
            self.assertEqual(result_ref, result,
                             "'scalar.{}(tensor)'' failed".format(op))

        for op in ops_under_test_nonreversible:
            result_ref = getattr(dqA, op)(b)
            result = getattr(qA, op)(b)
            self.assertEqual(result_ref, result,
                             "'tensor.{}(scalar)'' failed".format(op))


if __name__ == "__main__":
    run_tests()<|MERGE_RESOLUTION|>--- conflicted
+++ resolved
@@ -1096,15 +1096,7 @@
         # quantize reference results for comparision
         result_ref_q = torch.quantize_linear(result_ref, scale=Y_scale, zero_point=Y_zero_point, dtype=torch.quint8)
 
-<<<<<<< HEAD
         X_q = torch.quantize_linear(X, scale=X_scale, zero_point=X_zero_point, dtype=torch.quint8)
-=======
-        # reformat X_init and W_init in the required format by qconv operator
-        # NCHW -> NHWC
-        X_NHWC = X.permute([0, 2, 3, 1]).contiguous()
-
-        X_q = torch.quantize_linear(X_NHWC, scale=X_scale, zero_point=X_zero_point, dtype=torch.quint8)
->>>>>>> 3ed2c352
         if use_channelwise:
             W_q = torch.quantize_linear_per_channel(W,
                                                     W_scales_tensor.to(dtype=torch.double),
