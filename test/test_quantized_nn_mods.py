--- conflicted
+++ resolved
@@ -64,14 +64,8 @@
         qw = torch.quantize_linear(w, scale=scale, zero_point=0, dtype=torch.qint8)
 
         b = torch.randn(oC, dtype=torch.float32) if use_bias else None
-<<<<<<< HEAD
-        q_bias = torch.quantize_linear(b, scale=1.0 / 1024, zero_point=0, dtype=torch.qint32) if use_bias else None
         q_filters_ref = torch.ops.quantized.conv_prepack(qw,
-                                                         q_bias,
-=======
-        q_filters_ref = torch.ops.quantized.conv_prepack(qw.permute([0, 2, 3, 1]),
                                                          b,
->>>>>>> 9e8d80ae
                                                          stride,
                                                          i_padding,
                                                          dilation,
