from __future__ import absolute_import
from __future__ import division
from __future__ import print_function
from __future__ import unicode_literals

import functools
import numpy as np
import timeit
import json
import torch

# needs to be imported after torch
import cpp_extension # noqa

import cpp_extension # noqa
import benchmark_utils
from collections import namedtuple

"""Performance microbenchmarks.

This module contains core functionalities for performance microbenchmark tests.
"""

"""
This is used to store configs of tests
An example input is:
TestConfig(test_name='add_M8_N2_K1', input_config='M: 8, N: 2, K: 1',
    tag='long', run_backward=False)
"""
TestConfig = namedtuple("TestConfig", "test_name input_config tag run_backward")


BENCHMARK_TESTER = {}


def _register_test(test_case):
    """ This method is used to register test. func_name is a global unique
    string. For PyTorch add operator with M=8, N=2, K=1, tag = long, here
    are the values for the members in test_case:
    op.module_name: add
    framework: PyTorch
    test_config: TestConfig(test_name='add_M8_N2_K1', input_config='M: 8, N: 2, K: 1',
        tag='long', run_backward=False)
    func_name: addPyTorchTestConfig(test_name='add_M8_N2_K1', input_config='M: 8, N: 2, K: 1',
                                    tag='long', run_backward=False)
    """
    test_config = test_case.test_config
    op = test_case.op_bench
    func_name = "{}{}{}".format(op.module_name(), test_case.framework, str(test_config))
    BENCHMARK_TESTER[func_name] = test_case


class BenchmarkRunner(object):
    """BenchmarkRunner is responsible for benchmarking all the registered
    benchmark test groups.

    Attributes:
        tag_filter (str): control the benchmarks which matches the tag.
        operator (str): only run benchmark test cases that contains
    this filter string in the test case's id.
        test_name (str): only run benchmark test cases that matches this filter,
        this is a case-sensitive substring match and it happens in
        the _keep_test method.
    """
    def __init__(self, args):
        # TODO: consider time-bound constraints as well.
        self.args = args
        self.iters = 200
        self.has_explicit_iteration_count = False
        self.multiplier = 2
        self.predefined_minimum_secs = 4
        self.max_iters = 1e6
        self.use_jit = args.use_jit
        self.num_runs = args.num_runs
<<<<<<< HEAD
        if self.args.iterations:
=======
        self.print_per_iter = False
        # 100 is the default warmup iterations 
        if self.args.warmup_iterations == -1: 
            self.args.warmup_iterations = 100
        if self.args.iterations and self.args.iterations != -1:
>>>>>>> 182abb25
            self.has_explicit_iteration_count = True
            self.iters = self.args.iterations
        # when a specific test is selected by a user, we don't need
        # to match the tag anymore
        if self.args.test_name is not None:
            self.args.tag_filter = None

    def _print_header(self):
        DASH_LINE = '-' * 40
        print("# {}\n"
              "# PyTorch/Caffe2 Operator Micro-benchmarks\n"
              "# {}\n"
              "# Tag : {}\n".format(DASH_LINE, DASH_LINE, self.args.tag_filter))
        if self.args.list_tests:
            print("# List of tests:")
            for _, test_case in BENCHMARK_TESTER.items():
                print("# {}".format(test_case.test_config.test_name))
        elif self.args.list_ops:
            print("# List of Operators to run:")
            if self.args.operators is None:
                ops = set(test_case.op_bench.module_name()
                          for _, test_case in BENCHMARK_TESTER.items())
                for op in ops:
                    print("# {}".format(op))
            else:
                print("# {}".format(self.args.operators))

    def _print_perf_result(self, reported_run_time_us, test_case):
        if self.args.ai_pep_format:
            # Output for AI-PEP
            test_name = '_'.join([test_case.framework, test_case.test_config.test_name])
            for run in range(self.num_runs):
                print("{}Observer ".format(test_case.framework) + json.dumps(
                    {
                        "type": test_name,
                        "metric": "latency",
                        "unit": "us",
                        "value": str(reported_run_time_us[run]),
                    }
                ))
        else:
            if test_case.framework == "PyTorch":
                print("# Mode: {}".format("JIT" if self.use_jit else "Eager"))

            print("# Name: {}\n"
                  "# Input: {}".format(
                      test_case.test_config.test_name,
                      test_case.test_config.input_config))

            mode = "Backward" if test_case.test_config.run_backward else "Forward"
            if self.num_runs > 1:
                for run in range(self.num_runs):
                    print("Run: {}, {} Execution Time (us) : {:.3f}".format(
                        run,
                        mode, reported_run_time_us[run]))
                print()
            else:
                print("{} Execution Time (us) : {:.3f}\n".format(
                    mode, reported_run_time_us[0]))

    def _predict_num_iter_needed(self, i):
        return (i * self.multiplier)

    def _iteration_result_is_significant(self, iters, run_time_sec, curr_test_total_time, has_explicit_iteration_count):
        """ This function decides whether the measured time can be reported based on the
        following conditions: 1) the number of iterations is larger than the max_iters.
        2) the execution time is larger than the predefined minimum_time
        3) the execution time is larger than user defined minimum_time
        """
        return ((iters > self.max_iters or
                run_time_sec > self.predefined_minimum_secs or
                has_explicit_iteration_count) and
                curr_test_total_time > self.args.min_time_per_test)

    def _launch_forward(self, test_case, iters):
        """ Use Python's timeit module to measure execution time (unit: second).
        """
        func = test_case.run_forward
        if self.use_jit:
            func = test_case.run_jit_forward
        forward_time = timeit.timeit(functools.partial(func, iters), number=1)
        return forward_time

    def _launch_backward(self, test_case, iters):
        """ This function runs forward path of an op to get an output. Then the backward path is executed
        and the execution time is reported
        """
        test_case.run_forward(num_runs=1)
        if test_case.framework == "PyTorch":
            test_case._output_mean()
        backward_time = timeit.timeit(functools.partial(test_case.run_backward, iters), number=1)
        return backward_time

    def _measure_time(self, launch_test, test_case, iters):
        """
        This function execute the operator for <iters> iterations then look at the time.
        If it's not significant, the number of iterations will be increased before rerun.
        The execution stops when the time becomes significant.
        """
        curr_test_total_time = 0
        while True:
            # Wipe cache
            if self.args.wipe_cache:
                torch.ops.operator_benchmark._clear_cache()

            run_time_sec = launch_test(test_case, iters)
            curr_test_total_time += run_time_sec
            # Analyze time after each run to decide if the result is stable
            results_are_significant = self._iteration_result_is_significant(
                iters, run_time_sec, curr_test_total_time, self.has_explicit_iteration_count)

            if results_are_significant:
                break

            # Re-estimate the hopefully-sufficient
            # iteration count, and run the benchmark again...
            iters = self._predict_num_iter_needed(iters)

        reported_run_time_us = (1e6 * run_time_sec / iters)
        return reported_run_time_us

    def _check_keep(self, test_flag, cmd_flag):
        return (cmd_flag is None or test_flag == cmd_flag)

    def _check_keep_list(self, test_flag, cmd_flag_list):
        if (cmd_flag_list is None or
                any(test_flag == cmd_flag for cmd_flag in cmd_flag_list)):
            return True
        return False

    def _keep_test(self, test_case):
        # TODO: consider regex matching for test filtering.
        # Currently, this is a sub-string matching.
        op_test_config = test_case.test_config

        if self.args.framework:
            frameworks = benchmark_utils.process_arg_list(self.args.framework)

        operators = benchmark_utils.process_arg_list(self.args.operators) if self.args.operators else None

        # Filter framework, operator, test_name, tag, forward_only
        if (self._check_keep(op_test_config.test_name, self.args.test_name) and
            self._check_keep(op_test_config.tag, self.args.tag_filter) and
            self._check_keep_list(test_case.op_bench.module_name(), operators) and
            self._check_keep_list(test_case.framework, frameworks) and
                (not self.args.forward_only or op_test_config.run_backward != self.args.forward_only)):
            return True

        return False

    def run(self):
        self._print_header()

        if self.args.list_ops or self.args.list_tests:
            return

        for full_test_id, test_case in BENCHMARK_TESTER.items():
            op_test_config = test_case.test_config

            if not self._keep_test(test_case):
                continue

            # To reduce variance, fix a numpy randseed to the test case,
            # so that the randomly generated input tensors remain the
            # same for each test case.
            # The random seed is limited to 32-bit because of numpy
            # requirement.
            np.random.seed(seed=hash(full_test_id) & ((1 << 32) - 1))

            print("# Benchmarking {}: {}".format(
                test_case.framework,
                test_case.op_bench.module_name()))

            if op_test_config.run_backward:
                launch_func = self._launch_backward
            else:
                launch_func = self._launch_forward

            # Warmup
            launch_func(test_case, self.args.warmup_iterations)
            # Actual Execution
            reported_time = [self._measure_time(launch_func, test_case, self.iters)
                             for _ in range(self.num_runs)]

            self._print_perf_result(reported_time, test_case)<|MERGE_RESOLUTION|>--- conflicted
+++ resolved
@@ -72,21 +72,21 @@
         self.max_iters = 1e6
         self.use_jit = args.use_jit
         self.num_runs = args.num_runs
-<<<<<<< HEAD
-        if self.args.iterations:
-=======
         self.print_per_iter = False
         # 100 is the default warmup iterations 
         if self.args.warmup_iterations == -1: 
             self.args.warmup_iterations = 100
         if self.args.iterations and self.args.iterations != -1:
->>>>>>> 182abb25
             self.has_explicit_iteration_count = True
             self.iters = self.args.iterations
         # when a specific test is selected by a user, we don't need
         # to match the tag anymore
         if self.args.test_name is not None:
             self.args.tag_filter = None
+
+        if self.args.ai_pep_format:
+            self.print_per_iter = True
+
 
     def _print_header(self):
         DASH_LINE = '-' * 40
@@ -111,6 +111,8 @@
     def _print_perf_result(self, reported_run_time_us, test_case):
         if self.args.ai_pep_format:
             # Output for AI-PEP
+            # Print out per iteration execution time instead of avg time
+            return
             test_name = '_'.join([test_case.framework, test_case.test_config.test_name])
             for run in range(self.num_runs):
                 print("{}Observer ".format(test_case.framework) + json.dumps(
@@ -155,26 +157,28 @@
                 has_explicit_iteration_count) and
                 curr_test_total_time > self.args.min_time_per_test)
 
-    def _launch_forward(self, test_case, iters):
+    def _launch_forward(self, test_case, iters, print_per_iter):
         """ Use Python's timeit module to measure execution time (unit: second).
         """
         func = test_case.run_forward
         if self.use_jit:
             func = test_case.run_jit_forward
-        forward_time = timeit.timeit(functools.partial(func, iters), number=1)
+        forward_time = timeit.timeit(functools.partial(func, iters, print_per_iter), number=1)
         return forward_time
 
-    def _launch_backward(self, test_case, iters):
+    def _launch_backward(self, test_case, iters, print_per_iter=False):
         """ This function runs forward path of an op to get an output. Then the backward path is executed
         and the execution time is reported
         """
-        test_case.run_forward(num_runs=1)
+        test_case.run_forward(num_runs=1, print_per_iter=False)
         if test_case.framework == "PyTorch":
             test_case._output_mean()
-        backward_time = timeit.timeit(functools.partial(test_case.run_backward, iters), number=1)
+        backward_time = timeit.timeit(functools.partial(test_case.run_backward, iters,
+                                                        print_per_iter),
+                                      number=1)
         return backward_time
 
-    def _measure_time(self, launch_test, test_case, iters):
+    def _measure_time(self, launch_test, test_case, iters, print_per_iter):
         """
         This function execute the operator for <iters> iterations then look at the time.
         If it's not significant, the number of iterations will be increased before rerun.
@@ -186,7 +190,7 @@
             if self.args.wipe_cache:
                 torch.ops.operator_benchmark._clear_cache()
 
-            run_time_sec = launch_test(test_case, iters)
+            run_time_sec = launch_test(test_case, iters, print_per_iter)
             curr_test_total_time += run_time_sec
             # Analyze time after each run to decide if the result is stable
             results_are_significant = self._iteration_result_is_significant(
@@ -260,9 +264,10 @@
                 launch_func = self._launch_forward
 
             # Warmup
-            launch_func(test_case, self.args.warmup_iterations)
+            launch_func(test_case, self.args.warmup_iterations, print_per_iter=False)
             # Actual Execution
-            reported_time = [self._measure_time(launch_func, test_case, self.iters)
+            reported_time = [self._measure_time(launch_func, test_case,
+                                                self.iters, self.print_per_iter)
                              for _ in range(self.num_runs)]
 
             self._print_perf_result(reported_time, test_case)