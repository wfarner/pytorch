#pragma once

#include <torch/nn/cloneable.h>
#include <torch/nn/options/activation.h>
#include <torch/nn/functional/activation.h>
#include <torch/nn/modules/linear.h>

#include <torch/csrc/WindowsTorchApiMacro.h>

namespace torch {
namespace nn {

// ~~~~~~~~~~~~~~~~~~~~~~~~~~~~~~~~~~~ ELU ~~~~~~~~~~~~~~~~~~~~~~~~~~~~~~~~~~~~

/// Applies elu over a given input.
/// See https://pytorch.org/docs/master/nn.html#torch.nn.ELU to learn
/// about the exact behavior of this module.
class TORCH_API ELUImpl : public torch::nn::Cloneable<ELUImpl> {
 public:
  ELUImpl() : ELUImpl(ELUOptions()) {}
  explicit ELUImpl(const ELUOptions& options_);

  Tensor forward(Tensor& input);

  void reset() override;

  /// Pretty prints the `ELU` module into the given `stream`.
  void pretty_print(std::ostream& stream) const override;

  /// The options with which this `Module` was constructed.
  ELUOptions options;
};

TORCH_MODULE(ELU);

// ~~~~~~~~~~~~~~~~~~~~~~~~~~~~~~~~ Hardshrink ~~~~~~~~~~~~~~~~~~~~~~~~~~~~~~~~

/// Applies the hard shrinkage function element-wise.
/// See https://pytorch.org/docs/master/nn.html#torch.nn.Hardshrink to learn
/// about the exact behavior of this module.
class TORCH_API HardshrinkImpl : public torch::nn::Cloneable<HardshrinkImpl> {
 public:
  HardshrinkImpl() : HardshrinkImpl(HardshrinkOptions()) {}
  explicit HardshrinkImpl(const HardshrinkOptions& options_);

  Tensor forward(const Tensor& input);

  void reset() override;

  /// Pretty prints the `Hardshrink` module into the given `stream`.
  void pretty_print(std::ostream& stream) const override;

  /// The options with which this `Module` was constructed.
  HardshrinkOptions options;
};

TORCH_MODULE(Hardshrink);

// ~~~~~~~~~~~~~~~~~~~~~~~~~~~~~~~~~ Hardtanh ~~~~~~~~~~~~~~~~~~~~~~~~~~~~~~~~~

/// Applies the HardTanh function element-wise.
/// See https://pytorch.org/docs/master/nn.html#torch.nn.Hardtanh to learn
/// about the exact behavior of this module.
class TORCH_API HardtanhImpl : public torch::nn::Cloneable<HardtanhImpl> {
 public:
  HardtanhImpl() : HardtanhImpl(HardtanhOptions()) {}
  explicit HardtanhImpl(const HardtanhOptions& options_);

  Tensor forward(Tensor& input);

  void reset() override;

  /// Pretty prints the `Hardtanh` module into the given `stream`.
  void pretty_print(std::ostream& stream) const override;

  /// The options with which this `Module` was constructed.
  HardtanhOptions options;
};

TORCH_MODULE(Hardtanh);

// ~~~~~~~~~~~~~~~~~~~~~~~~~~~~~~~~ LeakyReLU ~~~~~~~~~~~~~~~~~~~~~~~~~~~~~~~~~

/// Applies the LeakyReLU function element-wise.
/// See https://pytorch.org/docs/master/nn.html#torch.nn.LeakyReLU to learn
/// about the exact behavior of this module.
class TORCH_API LeakyReLUImpl : public torch::nn::Cloneable<LeakyReLUImpl> {
 public:
  LeakyReLUImpl() : LeakyReLUImpl(LeakyReLUOptions()) {}
  explicit LeakyReLUImpl(const LeakyReLUOptions& options_);

  Tensor forward(Tensor& input);

  void reset() override;

  /// Pretty prints the `LeakyReLU` module into the given `stream`.
  void pretty_print(std::ostream& stream) const override;

  /// The options with which this `Module` was constructed.
  LeakyReLUOptions options;
};

TORCH_MODULE(LeakyReLU);

// ~~~~~~~~~~~~~~~~~~~~~~~~~~~~~~~~ LogSigmoid ~~~~~~~~~~~~~~~~~~~~~~~~~~~~~~~~

/// Applies the LogSigmoid function element-wise.
/// See https://pytorch.org/docs/master/nn.html#torch.nn.LogSigmoid to learn
/// about the exact behavior of this module.
class TORCH_API LogSigmoidImpl : public torch::nn::Cloneable<LogSigmoidImpl> {
 public:
  LogSigmoidImpl() {}

  Tensor forward(const Tensor& input);

  void reset() override;

  /// Pretty prints the `LogSigmoid` module into the given `stream`.
  void pretty_print(std::ostream& stream) const override;
};

TORCH_MODULE(LogSigmoid);

<<<<<<< HEAD
// ~~~~~~~~~~~~~~~~~~~~~~~~~~~~ MultiheadAttention ~~~~~~~~~~~~~~~~~~~~~~~~~~~~

/// Applies the MultiheadAttention function element-wise.
/// See https://pytorch.org/docs/master/nn.html#torch.nn.MultiheadAttention
/// to learn about the exact behavior of this module.
class TORCH_API MultiheadAttentionImpl
  : public torch::nn::Cloneable<MultiheadAttentionImpl> {
 public:
  MultiheadAttentionImpl(int64_t embed_dim, int64_t num_heads)
      : MultiheadAttentionImpl(MultiheadAttentionOptions(embed_dim, num_heads)) {}
  explicit MultiheadAttentionImpl(const MultiheadAttentionOptions& options_);

  Tensor forward(const Tensor& query, const Tensor& key, const Tensor& value,
                 const c10::optional<Tensor>& key_padding_mask = c10::nullopt,
                 bool need_weights = true,
                 const c10::optional<Tensor>& attn_mask = c10::nullopt);

  void reset() override;

  /// Pretty prints the `MultiheadAttention` module into the given `stream`.
  void pretty_print(std::ostream& stream) const override;

  /// The options with which this `Module` was constructed.
  MultiheadAttentionOptions options;

 private:
  bool _qkv_same_embed_dim;
  Tensor in_proj_weight;
  Tensor in_proj_bias;
  Tensor bias_k;
  Tensor bias_v;
  Linear out_proj = nullptr;
  Tensor q_proj_weight;
  Tensor k_proj_weight;
  Tensor v_proj_weight;
};

TORCH_MODULE(MultiheadAttention);
=======
// ~~~~~~~~~~~~~~~~~~~~~~~~~~~~~~~~~~ PReLU ~~~~~~~~~~~~~~~~~~~~~~~~~~~~~~~~~~~

/// Applies the PReLU function element-wise.
/// See https://pytorch.org/docs/master/nn.html#torch.nn.PReLU to learn
/// about the exact behavior of this module.
class TORCH_API PReLUImpl : public torch::nn::Cloneable<PReLUImpl> {
 public:
  PReLUImpl() : PReLUImpl(PReLUOptions()) {}
  explicit PReLUImpl(const PReLUOptions& options_);

  Tensor forward(const Tensor& input);

  void reset() override;

  /// Pretty prints the `PReLUImpl` module into the given `stream`.
  void pretty_print(std::ostream& stream) const override;

  /// The options with which this `Module` was constructed.
  PReLUOptions options;

  /// The learned weight.
  Tensor weight;
};

TORCH_MODULE(PReLU);
>>>>>>> 1c3c46b5

} // namespace nn
} // namespace torch<|MERGE_RESOLUTION|>--- conflicted
+++ resolved
@@ -121,7 +121,31 @@
 
 TORCH_MODULE(LogSigmoid);
 
-<<<<<<< HEAD
+// ~~~~~~~~~~~~~~~~~~~~~~~~~~~~~~~~~~ PReLU ~~~~~~~~~~~~~~~~~~~~~~~~~~~~~~~~~~~
+
+/// Applies the PReLU function element-wise.
+/// See https://pytorch.org/docs/master/nn.html#torch.nn.PReLU to learn
+/// about the exact behavior of this module.
+class TORCH_API PReLUImpl : public torch::nn::Cloneable<PReLUImpl> {
+ public:
+  PReLUImpl() : PReLUImpl(PReLUOptions()) {}
+  explicit PReLUImpl(const PReLUOptions& options_);
+
+  Tensor forward(const Tensor& input);
+
+  void reset() override;
+
+  /// Pretty prints the `PReLUImpl` module into the given `stream`.
+  void pretty_print(std::ostream& stream) const override;
+
+  /// The options with which this `Module` was constructed.
+  PReLUOptions options;
+
+  /// The learned weight.
+  Tensor weight;
+};
+
+TORCH_MODULE(PReLU);
 // ~~~~~~~~~~~~~~~~~~~~~~~~~~~~ MultiheadAttention ~~~~~~~~~~~~~~~~~~~~~~~~~~~~
 
 /// Applies the MultiheadAttention function element-wise.
@@ -160,33 +184,6 @@
 };
 
 TORCH_MODULE(MultiheadAttention);
-=======
-// ~~~~~~~~~~~~~~~~~~~~~~~~~~~~~~~~~~ PReLU ~~~~~~~~~~~~~~~~~~~~~~~~~~~~~~~~~~~
-
-/// Applies the PReLU function element-wise.
-/// See https://pytorch.org/docs/master/nn.html#torch.nn.PReLU to learn
-/// about the exact behavior of this module.
-class TORCH_API PReLUImpl : public torch::nn::Cloneable<PReLUImpl> {
- public:
-  PReLUImpl() : PReLUImpl(PReLUOptions()) {}
-  explicit PReLUImpl(const PReLUOptions& options_);
-
-  Tensor forward(const Tensor& input);
-
-  void reset() override;
-
-  /// Pretty prints the `PReLUImpl` module into the given `stream`.
-  void pretty_print(std::ostream& stream) const override;
-
-  /// The options with which this `Module` was constructed.
-  PReLUOptions options;
-
-  /// The learned weight.
-  Tensor weight;
-};
-
-TORCH_MODULE(PReLU);
->>>>>>> 1c3c46b5
 
 } // namespace nn
 } // namespace torch