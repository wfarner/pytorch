--- conflicted
+++ resolved
@@ -156,11 +156,7 @@
         return type_match.errMsg;
       }
     }
-<<<<<<< HEAD
-    return TypedIValue(c10::ivalue::Tuple::create(s), TupleType::create(t));
-=======
     return MatchTypeReturn(TupleType::create(element_types));
->>>>>>> 97b92eed
   } else if (PyDict_Check(input.ptr())) {
     // Check to make sure we can generate useful input/output types
     auto dict = py::cast<py::dict>(input);
