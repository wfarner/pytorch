--- conflicted
+++ resolved
@@ -888,7 +888,6 @@
     }
   }
 }
-<<<<<<< HEAD
 
 void FoldPrepackedWeightIntoModule(
     script::Module& module,
@@ -905,20 +904,21 @@
         return (%packed_params))";
 
   auto patterns = {linear_with_quant};
-  for (const auto& pattern: patterns) {
+  for (const auto& pattern : patterns) {
     Graph pattern_graph;
     std::unordered_map<std::string, Value*> vmap;
     script::parseIR(pattern, &pattern_graph, vmap);
     const auto& matches = findPatternMatches(pattern_graph, *graph);
-    TORCH_CHECK(
+    TORCH_INTERNAL_ASSERT(
         matches.size() <= 1, "We only support at most one match right now");
     for (const auto& match : matches) {
       const auto& match_vmap = match.values_map;
-      auto w_scale = toIValue(match_vmap.at(vmap.at("w_scale"))).value().toDouble();
-    auto w_zero_point =
-      toIValue(match_vmap.at(vmap.at("w_zero_point"))).value().toInt();
-    auto w_dtype =
-        toIValue(match_vmap.at(vmap.at("w_dtype"))).value().toScalarType();
+      auto w_scale =
+          toIValue(match_vmap.at(vmap.at("w_scale"))).value().toDouble();
+      auto w_zero_point =
+          toIValue(match_vmap.at(vmap.at("w_zero_point"))).value().toInt();
+      auto w_dtype =
+          toIValue(match_vmap.at(vmap.at("w_dtype"))).value().toScalarType();
       auto w = module.get_parameter("weight").variable_data();
       auto w_quant = at::quantize_per_tensor(w, w_scale, w_zero_point, w_dtype);
       auto b = module.get_parameter("bias").variable_data();
@@ -926,10 +926,7 @@
       auto set_weight_bias = wrapper.get_method("set_weight_bias");
       set_weight_bias(std::vector<IValue>{IValue(w_quant), IValue(b)});
       // TODO: we need to make sure this name is unique
-      module.register_module(
-          "_packed_linear_weight_bias",
-          wrapper
-      );
+      module.register_module("_packed_linear_weight_bias", wrapper);
 
       // Replace GetAttr on %self with PackedParams module
       auto w_val = match_vmap.at(vmap.at("w"));
@@ -949,7 +946,10 @@
       packed_params_val->replaceAllUsesWith(packed_params_from_attr);
 
       // Delete nodes
-      std::vector<Node*> nodes_to_delete = {w_val->node(), b_val->node(), w_quant_val->node(), packed_params_val->node()};
+      std::vector<Node*> nodes_to_delete = {w_val->node(),
+                                            b_val->node(),
+                                            w_quant_val->node(),
+                                            packed_params_val->node()};
       for (auto n : nodes_to_delete) {
         n->removeAllInputs();
       }
@@ -970,8 +970,5 @@
     }
   }
 }
-
-=======
->>>>>>> 684ecb74
 } // namespace jit
 } // namespace torch