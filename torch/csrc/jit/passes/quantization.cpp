#include <torch/csrc/jit/passes/quantization.h>
#include <torch/csrc/jit/passes/constant_propagation.h>
#include <torch/csrc/jit/passes/fuse_linear.h>
#include <torch/csrc/jit/passes/subgraph_rewrite.h>

#include <torch/csrc/jit/ir.h>
#include <torch/csrc/jit/irparser.h>
#include <torch/csrc/jit/jit_log.h>
#include <torch/csrc/jit/node_hashing.h>
#include <torch/csrc/jit/operator.h>
#include <torch/csrc/jit/subgraph_matcher.h>

#include <algorithm>
#include <stack>

namespace torch {
namespace jit {
namespace {

void findValuesInPattern(
    Graph& graph,
    const std::string& pattern,
    std::unordered_set<Value*>& values_to_skip) {
  Graph pattern_graph;
  std::unordered_map<std::string, Value*> vmap;
  script::parseIR(pattern, &pattern_graph, vmap);

  auto matches = findPatternMatches(pattern_graph, graph);
  for (const auto& match : matches) {
    auto output_value = vmap.at("output");
    TORCH_INTERNAL_ASSERT(
        match.values_map.find(output_value) != match.values_map.end(),
        "Didn't find Value output in match result.");
    values_to_skip.emplace(match.values_map.at(output_value));
  }
}

void addIntermediateValuesToSkipObserver(
    const script::Module& module,
    const std::string& method_name,
    std::unordered_set<Value*>& values_to_skip) {
  script::Method method = module.get_method(method_name);
  auto graph = method.graph();

  // Note that the name of the value we want to skip inserting observer for
  // is hard coded as "output"
  std::string conv_functional_relu = R"(
graph(%self, %input, %inplace):
    %relu = prim::Constant[name="relu"]()
    %conv = match::module[name="Conv2d"](%self)
    %output = prim::CallMethod[name="forward"](%conv, %input)
    %r = prim::CallFunction(%relu, %output, %inplace)
    return (%r))";
  std::string conv_relu_module = R"(
graph(%self, %input):
    %conv = match::module[name="Conv2d"](%self)
    %output = prim::CallMethod[name="forward"](%conv, %input)
    %relu = match::module[name="ReLU"](%self)
    %r = prim::CallMethod[name="forward"](%relu, %output)
    return (%r))";
  std::string matmul_add = R"(
graph(%input, %weight, %bias, %4):
     %weight_t = aten::t(%weight)
     %output = aten::matmul(%input, %weight_t)
     %res = aten::add_(%output, %bias, %4)
     return (%res))";
  std::vector<std::string> patterns = {
      conv_functional_relu, conv_relu_module, matmul_add};

  for (const auto& pattern : patterns) {
    findValuesInPattern(*graph, pattern, values_to_skip);
  }
}

std::string getFuncName(const c10::QualifiedName& qname) {
  const auto& name = qname.qualifiedName();
  auto rdot_idx = name.rfind('.');
  if (rdot_idx != std::string::npos) {
    return name.substr(rdot_idx + 1, name.length());
  } else {
    return name;
  }
}

bool nodeQuantizable(Node* n) {
  static std::vector<std::string> call_funcs = {
      "conv2d",
      "linear",
      "relu",
  };
  std::vector<Symbol> aten_funcs = {
      Symbol::aten("addmm"), Symbol::aten("matmul"), Symbol::aten("add_")};
  std::transform(
      call_funcs.begin(),
      call_funcs.end(),
      std::back_inserter(aten_funcs),
      [](const std::string& s) { return Symbol::aten(s); });
  bool is_quantizable =
      std::find(aten_funcs.begin(), aten_funcs.end(), n->kind()) !=
      aten_funcs.end();
  if (n->kind() == prim::CallFunction) {
    auto func_node = n->inputs()[0]->node();
    auto func = func_node->output()->type()->expect<FunctionType>()->function();
    auto func_name = getFuncName(func->qualname());
    if (func_node->kind() == prim::Constant) {
      is_quantizable |=
          std::find(call_funcs.begin(), call_funcs.end(), func_name) !=
          call_funcs.end();
    }
  }
  return is_quantizable;
}

bool valueNeedsToBeQuantized(Value* v) {
  if (!v->type()->isSubtypeOf(TensorType::get())) {
    return false;
  }
  // Check whether producer is quantizable
  if (nodeQuantizable(v->node())) {
    return true;
  }
  // Check whether user is quantizable
  for (const auto& use : v->uses()) {
    if (nodeQuantizable(use.user)) {
      return true;
    }
  }
  return false;
}

Node* traverseToQuantNode(Node* dq) {
  TORCH_INTERNAL_ASSERT(dq != nullptr);
  TORCH_INTERNAL_ASSERT(dq->inputs().size() != 0);
  Node* intrepr = dq->inputs()[0]->node();
  TORCH_INTERNAL_ASSERT(intrepr != nullptr);
  TORCH_INTERNAL_ASSERT(intrepr->inputs().size() != 0);
  return intrepr->inputs()[0]->node();
}

Value* insertScalarType(Node* ins_node, at::ScalarType t) {
  TORCH_INTERNAL_ASSERT(t != at::ScalarType::Undefined);
  WithInsertPoint ins(ins_node);
  // ScalarType inserted before ins_node node which is
  // beginning of the quant-dequant pattern
  Value* scalartype_v =
      ins_node->owningGraph()->insertConstant(IValue(static_cast<int>(t)));
  return scalartype_v;
}

// Create Quant Node
Node* createQuantNode(Value* v, Graph* g) {
  Node* quant = g->create(at::Symbol::fromQualString("aten::quantize_per_tensor"));
  TORCH_INTERNAL_ASSERT(quant != nullptr, "Failed to create quant node");
  quant->output()->setDebugName(v->debugName() + ".quant");
  return quant;
}

// Create Dequant node
Node* createDeQuantNode(Value* v, Graph* g) {
  Node* dequant =
      g->create(at::Symbol::fromQualString("aten::_dequantize_linear"));
  TORCH_INTERNAL_ASSERT(dequant != nullptr, "Failed to create dequant node");
  dequant->output()->setDebugName(v->debugName() + ".dequant");
  return dequant;
}

// Create IntTensor Node
Node* createIntReprNode(Value* v, Graph* g) {
  Node* intrepr = g->create(at::Symbol::fromQualString("aten::int_repr"));
  TORCH_INTERNAL_ASSERT(intrepr != nullptr, "Failed to create inttensor node");
  intrepr->output()->setDebugName(v->debugName() + ".intrepr");
  return intrepr;
}

// Clone observer module and add it to the original module,
// and insert a call to observer forward function
Node* insertObserver(
    Value* v,
    Graph* g,
    script::Module& module,
    const QConfig& qconfig,
    const std::unordered_set<Value*>& weight_values) {
  script::Module observer_module;
  if (weight_values.count(v)) {
    observer_module = std::get<1>(qconfig);
  } else {
    observer_module = std::get<0>(qconfig);
  }
  std::string observer_name = "observer_for_" + v->debugName();
  // Temporary workaround to skip inserting duplicate modules,
  // full support will come in next PR
  for (script::Slot s : module.get_module_slots()) {
    if (s.name() == observer_name) {
      return nullptr;
    }
  }
  script::Module observer = observer_module.clone();
  module.register_module(observer_name, observer);
  // Get handle of observer module
  Node* observer_instance = g->create(c10::prim::GetAttr);
  // self.observer_for_v
  observer_instance->addInput(g->inputs()[0]);
  observer_instance->s_(c10::attr::name, observer_name);
  observer_instance->output()->setDebugName(observer_name);
  observer_instance->output()->setType(observer.type());
  observer_instance->insertAfter(v->node());

  // Create forward method call
  Node* call = g->create(c10::prim::CallMethod);
  TORCH_INTERNAL_ASSERT(call != nullptr, "Failed to create forward call node");
  call->s_(c10::attr::name, "forward");
  call->addInput(observer_instance->output());
  call->addInput(v);
  call->output()->setType(v->type());
  call->output()->setDebugName(v->debugName() + ".observed");
  call->insertAfter(observer_instance);
  return call;
}

void fillQConfigMap(
    const script::Module& module,
    const QConfigDict& qconfig_dict,
    ModuleQConfigMap& map,
    const std::string& key = "",
    const c10::optional<QConfig>& parent_qconfig = c10::nullopt) {
  c10::optional<QConfig> qconfig;
  if (qconfig_dict.find(key) != qconfig_dict.end()) {
    qconfig = qconfig_dict.at(key);
  } else {
    qconfig = parent_qconfig;
  }
  map[module.module_object()] = qconfig;

  for (script::Slot s : module.get_module_slots()) {
    std::string child_key;
    if (key == "") {
      child_key = s.name();
    } else {
      child_key = key + "." + s.name();
    }
    fillQConfigMap(s.to_module(), qconfig_dict, map, child_key, qconfig);
  }
}

void propagateWeightValues(
    Node* n,
    std::shared_ptr<Graph>& graph,
    std::unordered_set<Value*>& weight_values) {
  for (auto i = 1; i < n->inputs().size(); ++i) {
    if (weight_values.count(n->inputs()[i])) {
      weight_values.emplace(graph->inputs()[i]);
    }
  }
}

void InsertObserversImpl(
    script::Module& module,
    const std::string& method_name,
    const ModuleQConfigMap& module_qconfig_map,
    std::unordered_set<Value*>& values_to_skip,
    std::unordered_set<Value*>& weight_values) {
  if (!module_qconfig_map.count(module.module_object())) {
    // the module is added by us, e.g.: observer module
    return;
  }

  script::Method method = module.get_method(method_name);
  auto graph = method.graph();
  ConstantPropagation(graph);
  addIntermediateValuesToSkipObserver(module, method_name, values_to_skip);
  // For storing all values that need to be instrumented with an observer call.
  std::vector<Value*> values_to_observe;

  // For traversing all blocks in the graph including subblocks.
  std::stack<Block*> blocks_to_visit;

  // Mark observer nodes for inputs so we dont add observers
  // for observers while traversing graph
  std::unordered_set<Node*> observer_for_input;

  // Add observer for external input nodes excluding parameters
  // These are treated as activation as they vary across batches
  // and need to be observed.

  // prim::Param nodes do not belong to the graph. Hence the Insert
  // point is the beginning of graph node. This also safe guards against
  // observing a potentially mutated value due to some in-place operation
  for (size_t idx = 1; idx < method.num_inputs(); ++idx) {
    auto& v = graph->inputs()[idx];
    if (!values_to_skip.count(v) && valueNeedsToBeQuantized(v)) {
      auto qconfig = module_qconfig_map.at(module.module_object());
      if (qconfig) {
        auto observer_node = insertObserver(
            v, v->owningGraph(), module, qconfig.value(), weight_values);
        if (observer_node) {
          observer_for_input.emplace(observer_node);
        }
      }
    }
  }

  blocks_to_visit.push(graph->block());
  while (!blocks_to_visit.empty()) {
    Block* b = blocks_to_visit.top();
    blocks_to_visit.pop();
    for (Node* n : b->nodes()) {
      // Skip observer nodes
      if (observer_for_input.count(n) != 0) {
        continue;
      }

      // Record all outputs in the values_to_observe - we'll later add observers
      // for all values from it.
      for (Value* v : n->outputs()) {
        if (!values_to_skip.count(v) && valueNeedsToBeQuantized(v)) {
          values_to_observe.push_back(v);
        }
        if (v->node()->kind() == prim::GetAttr &&
            v->node()->s(attr::name) == "weight") {
          weight_values.emplace(v);
        }
        if (v->node()->kind() == prim::CallMethod) {
          // If we find a call to a method of a child module,
          // we'll recursively insert observers for the forward function to
          // the child module.
          auto module_instance = v->node()->inputs()[0];
          auto module_method_name = v->node()->s(attr::name);
          // TODO: looks like this block is not related to v? maybe we should
          // move this outside
          script::Module callee_module;
          if (module_instance->node()->kind() == prim::GetAttr) {
            auto child_module_name = module_instance->node()->s(attr::name);
            auto child_module = module.find_module(child_module_name);
            TORCH_INTERNAL_ASSERT(
                child_module,
                "Child module " + child_module_name + " does not exist");
            callee_module = child_module.value();
          } else {
            TORCH_INTERNAL_ASSERT(
                module_instance == graph->inputs()[0],
                "We only support call method either on %self"
                "or child instance in insert_observers_pass right now");
            callee_module = module;
          }
          auto method_graph = callee_module.get_method(module_method_name).graph();
          propagateWeightValues(
              v->node(),
              method_graph,
              weight_values);
          // Recursively insert observer for the forward function of child
          // module
          InsertObserversImpl(
              callee_module,
              module_method_name,
              module_qconfig_map,
              values_to_skip,
              weight_values);
        }
      }

      for (Block* subblock : n->blocks()) {
        blocks_to_visit.push(subblock);
      }
    }
  }

  // Actually add observer nodes.
  for (Value* v : values_to_observe) {
    // Skip inserting observer for bias
    if (v->node()->kind() == prim::GetAttr &&
        v->node()->s(c10::attr::name) == "bias") {
      continue;
    }
    auto qconfig = module_qconfig_map.at(module.module_object());
    // Skip inserting observer if no qconfig is specified
    if (qconfig) {
      insertObserver(
          v, v->owningGraph(), module, qconfig.value(), weight_values);
    }
  }
}

Node* insertQuantDeQuantCall(
    Value* v,
    const IValue& qparams,
    const IValue& scalar_type,
    bool insert_after = true) {
  Graph* g = v->node()->owningGraph();
  Node* quant = createQuantNode(v, g);
  Node* intrepr = createIntReprNode(v, g);
  Node* dequant = createDeQuantNode(v, g);
  Node* insert_point = insert_after ? v->node() : *g->nodes().begin();
  WithCurrentScope scope_guard(
      *insert_point->owningGraph(), insert_point->scope());
  WithInsertPoint ins(insert_point);

  // Add quant-intrepr-dequant nodes and replace for all uses of Value
  // Create qparam constant nodes
  TORCH_INTERNAL_ASSERT(qparams.isTuple(), "qparams must be tuple");
  auto tp = qparams.toTuple();
  IValue scale = tp->elements()[0].toTensor().item().toFloat();
  IValue zero_point = tp->elements()[1].toTensor().item().toInt();
  Value* scale_val = g->insertConstant(scale);
  Value* zero_point_val = g->insertConstant(zero_point);

  // Insert quant/int_repr/dequant nodes
  if (insert_after) {
    quant->insertAfter(insert_point);
  } else {
    quant->insertBefore(insert_point);
  }

  intrepr->insertAfter(quant);
  dequant->insertAfter(intrepr);

  // Attach inputs to quantization pattern nodes
  quant->addInput(v);
  intrepr->addInput(quant->output());
  dequant->addInput(intrepr->output());

  quant->addInput(scale_val);
  quant->addInput(zero_point_val);
  dequant->addInput(scale_val);
  dequant->addInput(zero_point_val);

  Value* scalar_type_val = insertScalarType(quant, scalar_type.toScalarType());
  TORCH_INTERNAL_ASSERT(scalar_type_val != nullptr);
  quant->addInput(scalar_type_val);
  dequant->addInput(scalar_type_val);
  return dequant;
}

// find the observer for Value `v` and return the name of the observer
c10::optional<std::string> findObserverName(Value* v) {
  for (const Use& u : v->uses()) {
    // Note that here we just check for the name of observer, but the ideally
    // we should be comparing the type of observer, this is a temporary
    // work around until data only clone of module.clone is supported.
    if (u.user->kind() == prim::CallMethod &&
        u.user->s(attr::name) == "forward") {
      auto module_instance = u.user->inputs().at(0);
      if (module_instance->node()->kind() == prim::GetAttr &&
          module_instance->node()->s(attr::name).find("observer_for_") !=
              std::string::npos) {
        return module_instance->node()->s(attr::name);
      }
    }
  }
  return c10::nullopt;
}

class QuantizeHelper {
 public:
  QuantizeHelper(const script::Module& m) : module_(m) {}
  // quantization parameters and scalar type
  std::tuple<IValue, IValue> getQParams(Value* v);
  c10::optional<script::Module> findChildModuleToQuantize(
      Value* child_instance);
  void quantizeTensor(Value* v, bool insert_after = true);
  void removeObserver(Value* v, const std::string& observer_name);
  void destroyNodes() {
    // Destroy observer forward calls
    for (auto& n : nodes_to_destroy_) {
      n->destroy();
    }
  }

 private:
  const script::Module& module_;
  std::vector<std::string> observer_modules_to_remove_;
  std::vector<Node*> nodes_to_destroy_;
};

void QuantizeHelper::removeObserver(
    Value* v,
    const std::string& observer_name) {
  // remove observer_module
  observer_modules_to_remove_.push_back(observer_name);
  // remove observer forward call
  for (const Use& u : v->uses()) {
    Node* user = u.user;
    if (user->kind() == prim::CallMethod && user->s(attr::name) == "forward" &&
        user->inputs()[0]->node()->kind() == prim::GetAttr &&
        user->inputs()[0]->node()->s(attr::name) == observer_name) {
      // Observer forward call node
      nodes_to_destroy_.push_back(user);
      // GetAttr node for observer module
      nodes_to_destroy_.push_back(user->inputs()[0]->node());
    }
  }
}

std::tuple<IValue, IValue> QuantizeHelper::getQParams(Value* v) {
  TORCH_INTERNAL_ASSERT(v->type()->isSubtypeOf(TensorType::get()));
  auto observer_name = findObserverName(v);
  TORCH_INTERNAL_ASSERT(
      observer_name,
      "getQParams expects the corresponding observer for ",
      v->debugName(),
      " exists.");
  auto observer_module = module_.find_module(observer_name.value());
  TORCH_INTERNAL_ASSERT(
      observer_module,
      "getQParams expects the corresponding observer for ",
      v->debugName(),
      " exists.");
  auto om = observer_module.value();
  auto calculate_qparams = om.get_method("calculate_qparams");
  IValue qparams = calculate_qparams(std::vector<IValue>());
  auto scalar_type = om.get_attribute("dtype");
  return std::make_tuple(qparams, scalar_type);
<<<<<<< HEAD
}

double getScale(const IValue& qparam) {
  return qparam.toTuple()->elements()[0].toTensor().item().toDouble();
=======
>>>>>>> 2e82ee03
}

void QuantizeHelper::quantizeTensor(Value* v, bool insert_after) {
  auto observer_name = findObserverName(v);
  if (!observer_name) {
    return;
  }
  auto tp = getQParams(v);
  auto qparams = std::get<0>(tp);
  auto scalar_type = std::get<1>(tp);
  removeObserver(v, observer_name.value());
  Node* dequant;
  dequant = insertQuantDeQuantCall(v, qparams, scalar_type, insert_after);
  v->replaceAllUsesWith(dequant->output());
  Node* q = traverseToQuantNode(dequant);
  TORCH_INTERNAL_ASSERT(q);
  q->replaceInputWith(dequant->output(), v);
}

c10::optional<script::Module> QuantizeHelper::findChildModuleToQuantize(
    Value* child_instance) {
  TORCH_INTERNAL_ASSERT(
      child_instance->node()->kind() == prim::GetAttr,
      "Child instance should come from GetAttr.");
  auto child_module_name = child_instance->node()->s(attr::name);
  if (child_module_name.find("observer_for_") == std::string::npos) {
    auto child_module = module_.find_module(child_module_name);
    TORCH_INTERNAL_ASSERT(
        child_module,
        "InsertQuantDeQuant - Child module " + child_module_name +
            " does not exist");
    return child_module;
  }
  return c10::nullopt;
}

void InsertQuantDeQuantImpl(
    script::Module& module,
    const std::string& method_name) {
  script::Method method = module.get_method(method_name);
  auto graph = method.graph();

  // prim::Param nodes do not belong to the graph. Hence the Insert
  // point is the beginning of graph node. This also safe guards against
  // observing a potentially mutated value due to some in-place operation
  std::vector<Value*> input_values;
  for (size_t idx = 1; idx < method.num_inputs(); ++idx) {
    auto& v = graph->inputs()[idx];
    if (v->type()->isSubtypeOf(TensorType::get())) {
      input_values.push_back(v);
    }
  }

  QuantizeHelper qh(module);
  std::stack<Block*> blocks_to_visit;
  blocks_to_visit.push(graph->block());
  while (!blocks_to_visit.empty()) {
    Block* b = blocks_to_visit.top();
    blocks_to_visit.pop();
    for (auto it = b->nodes().begin(), end = b->nodes().end(); it != end;) {
      Node* n = *it++;
      for (Value* v : n->outputs()) {
        if (!v->type()->isSubtypeOf(TensorType::get())) {
          continue;
        }
        if (v->node()->kind() == prim::CallMethod) {
          auto module_instance = v->node()->inputs()[0];
          auto module_method_name = v->node()->s(attr::name);
          c10::optional<script::Module> m;
          // calling method on self
          if (module_instance == graph->inputs()[0]) {
            m = module;
          } else {
            m = qh.findChildModuleToQuantize(module_instance);
          }
          if (m) {
            InsertQuantDeQuantImpl(m.value(), module_method_name);
          }
        }
        if (v->node()->kind() == prim::GetAttr &&
            v->node()->s(c10::attr::name) == "bias") {
          continue;
        }
        qh.quantizeTensor(v);
      }

      for (Block* subblock : n->blocks()) {
        blocks_to_visit.push(subblock);
      }
    }
  }

  for (Value* v : input_values) {
    qh.quantizeTensor(v, false);
  }

  qh.destroyNodes();
}
} // namespace

TORCH_API script::Module InsertObservers(
    script::Module& input_module,
    const std::string& method_name,
    const QConfigDict& qconfig_dict,
    bool inplace) {
  script::Module module = inplace ? input_module : input_module.clone();
  ModuleQConfigMap module_qconfig_map;
  fillQConfigMap(module, qconfig_dict, module_qconfig_map);
  std::unordered_set<Value*> values_to_skip;
  std::unordered_set<Value*> weight_values;
  InsertObserversImpl(
      module, method_name, module_qconfig_map, values_to_skip, weight_values);
  return module;
}

script::Module InsertQuantDeQuant(
    script::Module& input_module,
    const std::string& method_name,
    bool inplace) {
  script::Module module = inplace ? input_module : input_module.clone();
  InsertQuantDeQuantImpl(module, method_name);

  // NOTE: Remove observer module does not work right now, we'll return
  // the module with observer modules as a temporary workaround
  // TODO: remove observer modules after we have a remove_module API
  return module;
}

// PyBind APIs
void PropagateQuantInfo(std::shared_ptr<Graph>& graph) {
  throw std::runtime_error("Pass not implemented yet!");
}

void QuantLinting(std::shared_ptr<Graph>& graph) {
  throw std::runtime_error("Pass not implemented yet!");
}

void FoldQuantNodesIntoInputsOutputs(std::shared_ptr<Graph>& graph) {
  throw std::runtime_error("Pass not implemented yet!");
}

void QuantFusion(std::shared_ptr<Graph>& graph) {
  const std::string quantized_linear_with_bias =
      R"(
graph(%a_quant, %w_quant, %b, %a_scale, %a_zero_point, %a_dtype, %w_scale, %w_zero_point, %w_dtype, %r_scale, %r_zero_point, %r_dtype, %4):
        %w_quant_t = aten::t(%w_quant)
        %packed_params = quantized::linear_prepack(%w_quant_t, %b)
        %r = quantized::linear(%a_quant, %packed_params, %r_scale, %r_zero_point)
        return (%r))";
  const std::unordered_map<std::string, std::string> pattern_and_replacements =
      {// quantized::conv2d
       {R"(
graph(%a_quant, %w_quant, %b, %a_scale, %a_zero_point, %a_dtype, %w_scale, %w_zero_point, %w_dtype, %r_scale, %r_zero_point, %r_dtype, %stride, %padding, %dilation, %groups):
        %a_intrepr = aten::int_repr(%a_quant)
        %a_dequant = aten::_dequantize_linear(%a_intrepr, %a_scale, %a_zero_point, %a_dtype)
        %w_intrepr = aten::int_repr(%w_quant)
        %w_dequant = aten::_dequantize_linear(%w_intrepr, %w_scale, %w_zero_point, %w_dtype)
        %r = aten::conv2d(%a_dequant, %w_dequant, %b, %stride, %padding, %dilation, %groups)
        %r_quant = aten::quantize_per_tensor(%r, %r_scale, %r_zero_point, %r_dtype)
        return (%r_quant))",
        R"(
graph(%a_quant, %w_quant, %b, %a_scale, %a_zero_point, %a_dtype, %w_scale, %w_zero_point, %w_dtype, %r_scale, %r_zero_point, %r_dtype, %stride, %padding, %dilation, %groups):
        %packed_params = quantized::conv_prepack(%w_quant, %b, %stride, %padding, %dilation, %groups)
        %r = quantized::conv2d(%a_quant, %packed_params, %stride, %padding, %dilation, %groups, %r_scale, %r_zero_point)
        %0 : int = prim::Constant[value=0]()
        %1 : int = prim::Constant[value=1]()
        %2 : int = prim::Constant[value=2]()
        %3 : int = prim::Constant[value=3]()
        %out_param : int[] = prim::ListConstruct(%0, %3, %1, %2)
        %r_perm = aten::permute(%r, %out_param)
        return (%r_perm))"},
       // addmm -> quantized::linear
       {R"(
graph(%a_quant, %w_quant, %b, %a_scale, %a_zero_point, %a_dtype, %w_scale, %w_zero_point, %w_dtype, %r_scale, %r_zero_point, %r_dtype, %4):
        %a_intrepr = aten::int_repr(%a_quant)
        %a_dequant = aten::_dequantize_linear(%a_intrepr, %a_scale, %a_zero_point, %a_dtype)
        %w_intrepr = aten::int_repr(%w_quant)
        %w_dequant = aten::_dequantize_linear(%w_intrepr, %w_scale, %w_zero_point, %w_dtype)
        %r = aten::addmm(%b, %a_dequant, %w_dequant, %4, %4)
        %r_quant = aten::quantize_per_tensor(%r, %r_scale, %r_zero_point, %r_dtype)
        return (%r_quant))",
        quantized_linear_with_bias},
       // matmul(with bias) -> quantized::linear
       {R"(
graph(%a_quant, %w_quant, %b, %a_scale, %a_zero_point, %a_dtype, %w_scale, %w_zero_point, %w_dtype, %r_scale, %r_zero_point, %r_dtype, %4):
        %a_intrepr = aten::int_repr(%a_quant)
        %a_dequant = aten::_dequantize_linear(%a_intrepr, %a_scale, %a_zero_point, %a_dtype)
        %w_intrepr = aten::int_repr(%w_quant)
        %w_dequant = aten::_dequantize_linear(%w_intrepr, %w_scale, %w_zero_point, %w_dtype)
        %output = aten::matmul(%a_dequant, %w_dequant)
        %r = aten::add_(%output, %b, %4)
        %r_quant = aten::quantize_per_tensor(%r, %r_scale, %r_zero_point, %r_dtype)
        return (%r_quant))",
        quantized_linear_with_bias},
       // matmul(without bias) -> quantized::linear
       {R"(
graph(%a_quant, %w_quant, %a_scale, %a_zero_point, %a_dtype, %w_scale, %w_zero_point, %w_dtype, %r_scale, %r_zero_point, %r_dtype):
        %a_intrepr = aten::int_repr(%a_quant)
        %a_dequant = aten::_dequantize_linear(%a_intrepr, %a_scale, %a_zero_point, %a_dtype)
        %w_intrepr = aten::int_repr(%w_quant)
        %w_dequant = aten::_dequantize_linear(%w_intrepr, %w_scale, %w_zero_point, %w_dtype)
        %r = aten::matmul(%a_dequant, %w_dequant)
        %r_quant = aten::quantize_per_tensor(%r, %r_scale, %r_zero_point, %r_dtype)
        return (%r_quant))",
        R"(
graph(%a_quant, %w_quant, %a_scale, %a_zero_point, %a_dtype, %w_scale, %w_zero_point, %w_dtype, %r_scale, %r_zero_point, %r_dtype):
        %w_quant_t = aten::t(%w_quant)
        %bias: Tensor? = prim::Constant()
        %packed_params = quantized::linear_prepack(%w_quant_t, %bias)
        %r = quantized::linear(%a_quant, %packed_params, %r_scale, %r_zero_point)
        return (%r))"}};
  for (const auto& item : pattern_and_replacements) {
    SubgraphRewriter rewriter;
    rewriter.RegisterRewritePattern(item.first, item.second);
    rewriter.runOnGraph(graph);
  }
}

struct ConvBNParameters {
  at::Tensor conv_w;
  at::Tensor conv_b;
  at::Tensor bn_rm;
  at::Tensor bn_rv;
  double bn_eps = 0.0;
  at::Tensor bn_w;
  at::Tensor bn_b;
};

/**
 * Given the current weight and bias tensors of a Conv2d module and parameters
 * of the BatchNorm2d module we're folding with, compute the updated values for
 * the weight and bias.
 *
 * The function is basically copied from torch/nn/utils/fusion.py
 */
static std::tuple<at::Tensor, at::Tensor> computeUpdatedConvWeightAndBias(
    const ConvBNParameters& p) {
  at::Tensor bn_var_rsqrt = at::rsqrt(p.bn_rv + p.bn_eps);
  at::Tensor new_w = p.conv_w * (p.bn_w * bn_var_rsqrt).reshape({-1, 1, 1, 1});
  at::Tensor new_b = (p.conv_b - p.bn_rm) * bn_var_rsqrt * p.bn_w + p.bn_b;
  return std::make_tuple(new_w, new_b);
}

static bool tryExtractingConvBNParameters(
    script::Module& conv,
    script::Module& bn,
    ConvBNParameters& r) {
  if (!conv.find_parameter("weight") || !bn.find_parameter("weight") ||
      !bn.find_parameter("bias")) {
    return false;
  }
  if (!bn.find_attribute("running_mean") || !bn.find_attribute("running_var") ||
      !bn.get_attribute("running_mean").isTensor() ||
      !bn.get_attribute("running_var").isTensor()) {
    return false;
  }

  r.bn_rm = bn.get_attribute("running_mean").toTensor();
  r.bn_rv = bn.get_attribute("running_var").toTensor();
  r.bn_eps = 1e-5; // TODO: allow access to the actual value. NOLINT
                   // Now we cannot do it because we inline all fields that are
                   // in __constants__ and lose all tracks of them.
  r.bn_w = bn.get_parameter("weight");
  r.bn_b = bn.get_parameter("bias");

  r.conv_w = conv.get_parameter("weight");
  if (conv.find_parameter("bias")) {
    r.conv_b = conv.get_parameter("bias");
  } else {
    r.conv_b = at::zeros_like(r.bn_rm);
  }

  return true;
}

void FoldConvBatchNorm2d(const script::Module& module) {
  std::string pattern = R"IR(
graph(%self, %x):
    %conv_submodule = match::module[name="Conv2d"](%self)
    %conv_out = prim::CallMethod[name="forward"](%conv_submodule, %x)
    %bn_submodule = match::module[name="BatchNorm2d"](%self)
    %bn_out = prim::CallMethod[name="forward"](%bn_submodule, %conv_out)
    return (%bn_out))IR";

  Graph pattern_graph;
  std::unordered_map<std::string, Value*> vmap;
  script::parseIR(pattern, &pattern_graph, vmap);
  Value* pattern_conv_out = vmap["conv_out"];
  Value* pattern_bn_out = vmap["bn_out"];
  Value* pattern_conv_submodule = vmap["conv_submodule"];
  Value* pattern_bn_submodule = vmap["bn_submodule"];
  Node* pattern_conv = pattern_conv_out->node();
  Node* pattern_bn = pattern_bn_out->node();

  // We will put submodules into this worklist and keep processing items from it
  // one by one. We start by just putting the top module there.
  std::stack<script::Module> worklist({module});
  while (!worklist.empty()) {
    script::Module current = worklist.top();
    worklist.pop();

    // Queue submodules for processing
    for (const script::Module& submodule : current.get_modules()) {
      worklist.push(submodule);
    }

    // Process forward method of the current module
    std::unordered_map<Value*, Value*> rewrite_map;
    std::vector<Value*> values_to_rewrite;
    std::unordered_set<Node*> nodes_to_delete;

    script::Method method = current.get_method("forward");
    GRAPH_DUMP(
        current.name().name() + "::forward() before Conv2d-BatchNorm2d folding",
        method.graph());
    const auto& matches = findPatternMatches(pattern_graph, *method.graph());

    for (const Match& match : matches) {
      GRAPH_DEBUG("Checking next match...");
      Node* matched_conv = match.nodes_map.at(pattern_conv);
      Node* matched_bn = match.nodes_map.at(pattern_bn);
      Node* matched_conv_submodule =
          match.values_map.at(pattern_conv_submodule)->node();
      Node* matched_bn_submodule =
          match.values_map.at(pattern_bn_submodule)->node();

      TORCH_INTERNAL_ASSERT(matched_conv_submodule->kind() == prim::GetAttr);
      TORCH_INTERNAL_ASSERT(matched_bn_submodule->kind() == prim::GetAttr);

      script::Module conv_submodule =
          current.get_module(matched_conv_submodule->s(Symbol::attr("name")));
      script::Module bn_submodule =
          current.get_module(matched_bn_submodule->s(Symbol::attr("name")));

      ConvBNParameters params;
      if (!tryExtractingConvBNParameters(
              conv_submodule, bn_submodule, params)) {
        GRAPH_DEBUG(
            "Conv and BN modules didn't have all required parameters or attributes...");
        continue;
      }

      // We are using a separate vector for saving Values we want to rewrite to
      // make sure that the order in which we perform these transformations is
      // deterministic. Iterating through keys of rewrite_map would result in
      // non-determinism that might not manifest as a bug now, but can bite us
      // later.
      values_to_rewrite.push_back(matched_bn->output());
      rewrite_map[matched_bn->output()] = matched_conv->output();
      GRAPH_UPDATE(
          "Rewriting %",
          matched_bn->output()->debugName(),
          " with %",
          matched_conv->output()->debugName());

      nodes_to_delete.insert(matched_bn);
      GRAPH_UPDATE("Deleting ", *matched_bn);

      auto new_w_b = computeUpdatedConvWeightAndBias(params);
      params.conv_w.set_data(std::get<0>(new_w_b));
      params.conv_b.set_data(std::get<1>(new_w_b));
    }

    // Perform planned rewritings
    for (auto v : values_to_rewrite) {
      v->replaceAllUsesWith(rewrite_map.at(v));
    }

    // Perform planned deletions
    for (auto n : nodes_to_delete) {
      n->removeAllInputs();
    }
    for (auto n : nodes_to_delete) {
      n->destroy();
    }
  }
}

void FoldQuantizeCallIntoBuffer(
    script::Module& module,
    const std::string& method_name) {
  const std::string pattern = R"(
graph(%self, %scale, %zero_point, %dtype):
   %weight = prim::GetAttr[name="weight"](%self)
   %weight_quant = aten::quantize_per_tensor(%weight, %scale, %zero_point, %dtype)
   return (%weight_quant))";
  Graph pattern_graph;
  std::unordered_map<std::string, Value*> vmap;
  script::parseIR(pattern, &pattern_graph, vmap);
  auto method = module.get_method(method_name);
  auto graph = method.graph();
  auto matches = findPatternMatches(pattern_graph, *graph);
  // Extra filter on scale/zero_point/dtype to make sure they are Constant
  auto filter = [](const Match& match,
                   const std::unordered_map<std::string, Value*>& vmap) {
    const auto& match_vmap = match.values_map;
    auto scale_node = match_vmap.at(vmap.at("scale"))->node();
    auto zero_point_node = match_vmap.at(vmap.at("zero_point"))->node();
    auto dtype_node = match_vmap.at(vmap.at("dtype"))->node();
    return scale_node->kind() == prim::Constant &&
        zero_point_node->kind() == prim::Constant &&
        dtype_node->kind() == prim::Constant;
  };
  for (const auto& match : matches) {
    if (!filter(match, vmap)) {
      continue;
    }
    auto match_vmap = match.values_map;
    auto float_weight = module.get_parameter("weight").variable_data();
    auto scale = toIValue(match_vmap.at(vmap.at("scale"))).value().toDouble();
    auto zero_point =
      toIValue(match_vmap.at(vmap.at("zero_point"))).value().toInt();
    auto dtype =
        toIValue(match_vmap.at(vmap.at("dtype"))).value().toScalarType();
    module.register_buffer(
        "_quantized_weight",
        at::quantize_per_tensor(float_weight, scale, zero_point, dtype));
  }

  std::string replacement = R"(
graph(%self, %scale, %zero_point, %dtype):
    %weight_quant = prim::GetAttr[name="_quantized_weight"](%self)
    return (%weight_quant))";
  SubgraphRewriter rewriter;
  rewriter.RegisterRewritePattern(pattern, replacement);
  rewriter.runOnGraph(graph, filter);
}
} // namespace jit
} // namespace torch<|MERGE_RESOLUTION|>--- conflicted
+++ resolved
@@ -509,13 +509,6 @@
   IValue qparams = calculate_qparams(std::vector<IValue>());
   auto scalar_type = om.get_attribute("dtype");
   return std::make_tuple(qparams, scalar_type);
-<<<<<<< HEAD
-}
-
-double getScale(const IValue& qparam) {
-  return qparam.toTuple()->elements()[0].toTensor().item().toDouble();
-=======
->>>>>>> 2e82ee03
 }
 
 void QuantizeHelper::quantizeTensor(Value* v, bool insert_after) {
