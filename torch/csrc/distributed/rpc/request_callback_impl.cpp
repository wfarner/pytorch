--- conflicted
+++ resolved
@@ -63,12 +63,8 @@
     case MessageType::SCRIPT_REMOTE_CALL: {
       auto& src = static_cast<ScriptRemoteCall&>(rpc);
       auto& ctx = RRefContext::getInstance();
-<<<<<<< HEAD
-      auto ownerRRef = ctx.getOrCreateOwnerRRef<IValue>(rrefId);
-=======
-
-      auto ownerRRef = ctx->getOrCreateOwnerRRef<IValue>(src.retRRefId());
->>>>>>> 445cc44b
+
+      auto ownerRRef = ctx.getOrCreateOwnerRRef<IValue>(src.retRRefId());
 
       // TODO: make this asynchronous
       // src is only alive within this block, use reference to avoid copy
@@ -82,7 +78,7 @@
           stack.size());
 
       ownerRRef->setValue(std::move(stack.front()));
-      ctx->addForkOfOwner(src.retRRefId(), src.retForkId());
+      ctx.addForkOfOwner(src.retRRefId(), src.retForkId());
       return c10::guts::make_unique<RemoteRet>(
           src.retRRefId(), src.retForkId());
     }
@@ -93,10 +89,10 @@
       auto forkId = ForkId::fromIValue(prc.retForkId());
       auto& ctx = RRefContext::getInstance();
 
-      auto ownerRRef = ctx->getOrCreateOwnerRRef<py::object>(rrefId);
+      auto ownerRRef = ctx.getOrCreateOwnerRRef<py::object>(rrefId);
       ownerRRef->setValue(
           PythonRpcHandler::getInstance().runPythonUDF(prc.serializedPyObj()));
-      ctx->addForkOfOwner(rrefId, forkId);
+      ctx.addForkOfOwner(rrefId, forkId);
       return c10::guts::make_unique<RemoteRet>(rrefId, forkId);
     }
     case MessageType::SCRIPT_RREF_FETCH_CALL: {
@@ -104,22 +100,7 @@
       auto& ctx = RRefContext::getInstance();
       // TODO: make this asynchronous
       std::shared_ptr<OwnerRRef<IValue>> rref =
-<<<<<<< HEAD
-          RRefContext::getInstance().getOrCreateOwnerRRef<IValue>(
-              RRefId::fromIValue(srf.value()));
-      return c10::guts::make_unique<ScriptRRefFetchRet>(rref->getValue());
-    }
-    case MessageType::RREF_USER_CREATE: {
-      auto& sra = static_cast<ScriptRRefCreate&>(rpc);
-      RRefContext::getInstance().addFork(sra.valueRef());
-      return nullptr;
-    }
-    case MessageType::RREF_USER_DELETE: {
-      auto& srd = static_cast<ScriptRRefDelete&>(rpc);
-      RRefContext::getInstance().delFork(srd.valueRef());
-      return nullptr;
-=======
-          ctx->getOrCreateOwnerRRef<IValue>(srf.rrefId());
+          ctx.getOrCreateOwnerRRef<IValue>(srf.rrefId());
       return c10::guts::make_unique<RRefFetchRet>(
           RRefFetchRet({rref->getValue()}));
     }
@@ -128,7 +109,7 @@
       auto& ctx = RRefContext::getInstance();
       // TODO: make this asynchronous
       std::shared_ptr<OwnerRRef<py::object>> rref =
-          ctx->getOrCreateOwnerRRef<py::object>(prf.rrefId());
+          ctx.getOrCreateOwnerRRef<py::object>(prf.rrefId());
       SerializedPyObj result =
           PythonRpcHandler::getInstance().serialize(rref->getValue());
       return c10::guts::make_unique<RRefFetchRet>(
@@ -137,21 +118,20 @@
     case MessageType::RREF_USER_DELETE: {
       auto& rud = static_cast<RRefUserDelete&>(rpc);
       auto& ctx = RRefContext::getInstance();
-      ctx->delForkOfOwner(rud.rrefId(), rud.forkId());
+      ctx.delForkOfOwner(rud.rrefId(), rud.forkId());
       return c10::guts::make_unique<RRefAck>();
     }
     case MessageType::RREF_CHILD_ACCEPT: {
       auto& rca = static_cast<RRefChildAccept&>(rpc);
       auto& ctx = RRefContext::getInstance();
-      ctx->delPendingChild(rca.forkId());
+      ctx.delPendingChild(rca.forkId());
       return c10::guts::make_unique<RRefAck>();
     }
     case MessageType::RREF_FORK_REQUEST: {
       auto& rfr = static_cast<RRefForkRequest&>(rpc);
       auto& ctx = RRefContext::getInstance();
-      ctx->addForkOfOwner(rfr.rrefId(), rfr.forkId());
+      ctx.addForkOfOwner(rfr.rrefId(), rfr.forkId());
       return c10::guts::make_unique<RRefAck>();
->>>>>>> 445cc44b
     }
     case MessageType::MESSAGE_WITH_AUTOGRAD_REQ: {
       auto& rpcWithAutograd = static_cast<RpcWithAutograd&>(rpc);
@@ -176,7 +156,7 @@
           autogradContainer.newAutogradMessageId());
 
       auto response = c10::guts::make_unique<RpcWithAutograd>(
-          rpc::RpcAgent::getDefaultRpcAgent()->getWorkerId().id_,
+          rpc::RpcAgent::getDefaultRpcAgent()->getWorkerInfo().id_,
           MessageType::MESSAGE_WITH_AUTOGRAD_RESP,
           responseAutogradMetadata,
           std::move(wrappedRpcResponse));
