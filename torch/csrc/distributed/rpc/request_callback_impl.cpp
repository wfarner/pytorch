#include <torch/csrc/distributed/rpc/request_callback_impl.h>
#include <c10/util/C++17.h>
#include <torch/csrc/distributed/autograd/context/dist_autograd_container.h>
#include <torch/csrc/distributed/autograd/context/dist_autograd_context.h>
#include <torch/csrc/distributed/autograd/engine/dist_engine.h>
#include <torch/csrc/distributed/autograd/rpc_messages/cleanup_autograd_context_req.h>
#include <torch/csrc/distributed/autograd/rpc_messages/cleanup_autograd_context_resp.h>
#include <torch/csrc/distributed/autograd/rpc_messages/propagate_gradients_req.h>
#include <torch/csrc/distributed/autograd/rpc_messages/propagate_gradients_resp.h>
#include <torch/csrc/distributed/autograd/rpc_messages/rpc_with_autograd.h>
#include <torch/csrc/distributed/autograd/utils.h>
#include <torch/csrc/distributed/rpc/future_message.h>
#include <torch/csrc/distributed/rpc/python_remote_call.h>
#include <torch/csrc/distributed/rpc/python_rpc_handler.h>
#include <torch/csrc/distributed/rpc/python_udf_call.h>
#include <torch/csrc/distributed/rpc/python_udf_resp.h>
#include <torch/csrc/distributed/rpc/rref.h>
#include <torch/csrc/distributed/rpc/rref_context.h>
#include <torch/csrc/distributed/rpc/rref_proto.h>
#include <torch/csrc/distributed/rpc/script_call.h>
#include <torch/csrc/distributed/rpc/script_remote_call.h>
#include <torch/csrc/distributed/rpc/script_resp.h>
#include <torch/csrc/distributed/rpc/utils.h>

namespace torch {
namespace distributed {
namespace rpc {

using namespace torch::distributed::autograd;

Message RequestCallbackImpl::processRpc(
    RpcCommandBase& rpc,
    MessageType messageType) const {
  // TODO: RpcCommandBase should have an abstract execute() method that we can
  // call here instead of having another switch statement here. Even better we
  // could have abstract classes RpcRequest and RpcResp which inherit from
  // RpcCommandBase and RpcRequest declares the abstract method execute() that
  // we can call here. RpcResponse could have an abstract method to convert it
  // to a python object.
  switch (messageType) {
    case MessageType::SCRIPT_CALL: {
      auto& scriptCall = static_cast<ScriptCall&>(rpc);

      // sc is only alive within this block, use reference to avoid copy
      auto& stack = scriptCall.stackRef();
      scriptCall.op()->getOperation()(stack);

      TORCH_INTERNAL_ASSERT(
          stack.size() == 1,
          "Return value of a builtin operator or a "
          "TorchScript function should be a single IValue, got a vector of "
          "size ",
          stack.size());

      return std::move(ScriptResp(std::move(stack.front()))).toMessage();
    }
    case MessageType::PYTHON_CALL: {
      auto& pyCall = static_cast<PythonUDFCall&>(rpc);
      std::vector<torch::Tensor> responseTensorTable;
      auto payload = PythonRpcHandler::getInstance().generatePythonUDFResult(
          pyCall.pickledPayload(), pyCall.tensors(), responseTensorTable);
      return std::move(PythonUDFResp(
                           std::move(payload), std::move(responseTensorTable)))
          .toMessage();
    }
    case MessageType::SCRIPT_REMOTE_CALL: {
      auto& src = static_cast<ScriptRemoteCall&>(rpc);
      auto& ctx = RRefContext::getInstance();

      auto ownerRRef = ctx.getOrCreateOwnerRRef<IValue>(src.retRRefId());

      // TODO: make this asynchronous
      // src is only alive within this block, use reference to avoid copy
      auto& stack = src.stackRef();
      src.op()->getOperation()(stack);
      TORCH_INTERNAL_ASSERT(
          stack.size() == 1,
          "Return value of a builtin operator or a "
          "TorchScript function should be a single IValue, got a vector of "
          "size ",
          stack.size());

      ownerRRef->setValue(std::move(stack.front()));
      ctx.addForkOfOwner(src.retRRefId(), src.retForkId());
      return std::move(RemoteRet(src.retRRefId(), src.retForkId())).toMessage();
    }
    case MessageType::PYTHON_REMOTE_CALL: {
      auto& prc = static_cast<PythonRemoteCall&>(rpc);

      auto rrefId = RRefId::fromIValue(prc.retRRefId());
      auto forkId = ForkId::fromIValue(prc.retForkId());
      auto& ctx = RRefContext::getInstance();

      auto ownerRRef = ctx.getOrCreateOwnerRRef<py::object>(rrefId);
      ownerRRef->setValue(
          PythonRpcHandler::getInstance().runPythonUDF(prc.serializedPyObj()));
      ctx.addForkOfOwner(rrefId, forkId);
      return std::move(RemoteRet(rrefId, forkId)).toMessage();
    }
    case MessageType::SCRIPT_RREF_FETCH_CALL: {
      auto& srf = static_cast<ScriptRRefFetchCall&>(rpc);
      auto& ctx = RRefContext::getInstance();
      // TODO: make this asynchronous
      std::shared_ptr<OwnerRRef<IValue>> rref =
          ctx.getOrCreateOwnerRRef<IValue>(srf.rrefId());
<<<<<<< HEAD
      std::vector<IValue> ivalues = {rref->getValue()};
      return c10::guts::make_unique<ScriptRRefFetchRet>(std::move(ivalues));
=======
      return std::move(RRefFetchRet(RRefFetchRet({rref->getValue()})))
          .toMessage();
>>>>>>> ee920b92
    }
    case MessageType::PYTHON_RREF_FETCH_CALL: {
      auto& prf = static_cast<PythonRRefFetchCall&>(rpc);
      auto& ctx = RRefContext::getInstance();
      // TODO: make this asynchronous
      std::shared_ptr<OwnerRRef<py::object>> rref =
          ctx.getOrCreateOwnerRRef<py::object>(prf.rrefId());
      SerializedPyObj result =
          PythonRpcHandler::getInstance().serialize(rref->getValue());
<<<<<<< HEAD
      return c10::guts::make_unique<PythonRRefFetchRet>(result.toIValues());
=======
      return std::move(RRefFetchRet(RRefFetchRet(result.toIValues())))
          .toMessage();
>>>>>>> ee920b92
    }
    case MessageType::RREF_USER_DELETE: {
      auto& rud = static_cast<RRefUserDelete&>(rpc);
      auto& ctx = RRefContext::getInstance();
      ctx.delForkOfOwner(rud.rrefId(), rud.forkId());
      return std::move(RRefAck()).toMessage();
    }
    case MessageType::RREF_CHILD_ACCEPT: {
      auto& rca = static_cast<RRefChildAccept&>(rpc);
      auto& ctx = RRefContext::getInstance();
      ctx.delPendingChild(rca.forkId());
      return std::move(RRefAck()).toMessage();
    }
    case MessageType::RREF_FORK_REQUEST: {
      auto& rfr = static_cast<RRefForkRequest&>(rpc);
      auto& ctx = RRefContext::getInstance();
      ctx.addForkOfOwner(rfr.rrefId(), rfr.forkId());
      return std::move(RRefAck()).toMessage();
    }
    case MessageType::FORWARD_AUTOGRAD_REQ: {
      auto& rpcWithAutograd = static_cast<RpcWithAutograd&>(rpc);

      // Attach 'recv' autograd function.
      DistAutogradContext* autogradContext = addRecvRpcBackward(
          rpcWithAutograd.autogradMetadata(),
          rpcWithAutograd.tensors(),
          rpcWithAutograd.fromWorkerId());
      // For this recv thread on server side, before processRpc(),
      // set current_context_id_ to be context_id passed from client.
      // In this way, if there is nested rpc call in python rpc call, original
      // context_id from client can be passed in the chain calls.
      auto& autogradContainer = DistAutogradContainer::getInstance();
      TORCH_INTERNAL_ASSERT(
          autogradContext != nullptr,
          "autogradContext is nullptr, FORWARD_AUTOGRAD_REQ should always get "
          "or create valid autogradContext in addRecvRpcBackward.");
      autogradContainer.setCurrentContextId(autogradContext->contextId());

      // Process the original RPC.
      auto wrappedMessageType = rpcWithAutograd.wrappedMessageType();
      auto wrappedRpcResponse =
          processRpc(rpcWithAutograd.wrappedRpc(), wrappedMessageType);

      return getMessageWithAutograd(
          rpcWithAutograd.fromWorkerId(),
          std::move(wrappedRpcResponse),
          MessageType::FORWARD_AUTOGRAD_RESP);
    }
    case MessageType::BACKWARD_AUTOGRAD_REQ: {
      auto& gradientsCall = static_cast<PropagateGradientsReq&>(rpc);
      const auto& autogradMetadata = gradientsCall.getAutogradMetadata();

      // Retrieve the appropriate autograd context.
      auto& autogradContext =
          DistAutogradContainer::getInstance().retrieveContext(
              autogradMetadata.autogradContextId);

      // Lookup the appropriate 'send' function to enqueue.
      std::shared_ptr<SendRpcBackward> sendFunction =
          autogradContext.retrieveSendFunction(
              autogradMetadata.autogradMessageId);

      // Attach the gradients to the send function.
      sendFunction->setGrads(gradientsCall.getGrads());

      // Now execute the autograd graph using the "distributed engine."
      DistEngine::getInstance().executeSendFunction(
          autogradContext, sendFunction);

      return std::move(PropagateGradientsResp()).toMessage();
    }
    case MessageType::CLEANUP_AUTOGRAD_CONTEXT_REQ: {
      auto& cleanupContextReq = static_cast<CleanupAutogradContextReq&>(rpc);
      auto cleanupContextId = cleanupContextReq.getContextId();
      // release the context if it still exists on this thread. We need to check
      // if it exists since it may have been deleted by an in-flight RPC.
      // This can create nested RPCs if there are other nodes that get notified
      // to clean up their context.
      DistAutogradContainer::getInstance().releaseContextIfPresent(
          cleanupContextId);
      return std::move(CleanupAutogradContextResp()).toMessage();
    }
    default: {
      TORCH_INTERNAL_ASSERT(
          false, "Request type ", messageType, " not supported.");
    }
  }
}

Message RequestCallbackImpl::processMessage(Message& request) const {
  std::unique_ptr<RpcCommandBase> rpc = deserializeRequest(request);
  auto responseMessage = processRpc(*rpc, request.type());
  responseMessage.setId(request.id());
  return responseMessage;
}

} // namespace rpc
} // namespace distributed
} // namespace torch<|MERGE_RESOLUTION|>--- conflicted
+++ resolved
@@ -103,13 +103,7 @@
       // TODO: make this asynchronous
       std::shared_ptr<OwnerRRef<IValue>> rref =
           ctx.getOrCreateOwnerRRef<IValue>(srf.rrefId());
-<<<<<<< HEAD
-      std::vector<IValue> ivalues = {rref->getValue()};
-      return c10::guts::make_unique<ScriptRRefFetchRet>(std::move(ivalues));
-=======
-      return std::move(RRefFetchRet(RRefFetchRet({rref->getValue()})))
-          .toMessage();
->>>>>>> ee920b92
+      return std::move(ScriptRRefFetchRet({rref->getValue()})).toMessage();
     }
     case MessageType::PYTHON_RREF_FETCH_CALL: {
       auto& prf = static_cast<PythonRRefFetchCall&>(rpc);
@@ -119,12 +113,7 @@
           ctx.getOrCreateOwnerRRef<py::object>(prf.rrefId());
       SerializedPyObj result =
           PythonRpcHandler::getInstance().serialize(rref->getValue());
-<<<<<<< HEAD
-      return c10::guts::make_unique<PythonRRefFetchRet>(result.toIValues());
-=======
-      return std::move(RRefFetchRet(RRefFetchRet(result.toIValues())))
-          .toMessage();
->>>>>>> ee920b92
+      return std::move(PythonRRefFetchRet(result.toIValues())).toMessage();
     }
     case MessageType::RREF_USER_DELETE: {
       auto& rud = static_cast<RRefUserDelete&>(rpc);
