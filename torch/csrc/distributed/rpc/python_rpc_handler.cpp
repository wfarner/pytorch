--- conflicted
+++ resolved
@@ -34,17 +34,11 @@
     const std::vector<torch::Tensor>& requestTensorTable,
     std::vector<torch::Tensor>& responseTensorTable) {
   AutoGIL ag;
-<<<<<<< HEAD
-  auto pargs = py::bytes(request.payload().data(), request.payload().size());
+  auto pargs = py::bytes(pickledPayload.data(), pickledPayload.size());
   // runUDFFunction_ should be always called before RpcAgent.join() and thus
   // it should not be none
   TORCH_CHECK(!runUDFFunction_.is_none(), "runUDFFunction_ is none");
-  py::tuple pres = runUDFFunction_(pargs, request.tensors());
-=======
-  auto pargs = py::bytes(pickledPayload.data(), pickledPayload.size());
-  TORCH_CHECK(runUDFFunction_ != nullptr, "runUDFFunction_ is nullptr");
   py::tuple pres = runUDFFunction_(pargs, requestTensorTable);
->>>>>>> 111da779
   const auto& presStr = pres[0].cast<std::string>();
   responseTensorTable = pres[1].cast<std::vector<torch::Tensor>>();
   std::vector<char> payload(presStr.begin(), presStr.end());
@@ -55,8 +49,7 @@
     const std::vector<char>& pickledPayload,
     const std::vector<torch::Tensor>& tensorTable) {
   AutoGIL ag;
-<<<<<<< HEAD
-  auto pargs = py::bytes(message.payload().data(), message.payload().size());
+  auto pargs = py::bytes(pickledPayload.data(), pickledPayload.size());
   py::object loadResFunc;
   // loadResultFunction_ will be cleaned up in RpcAgent.join()
   // but loadPythonUDFResult() could be called after RpcAgent.join(), in this
@@ -67,12 +60,7 @@
   } else {
     loadResFunc = loadResultFunction_;
   }
-  return loadResFunc(pargs, message.tensors());
-=======
-  auto pargs = py::bytes(pickledPayload.data(), pickledPayload.size());
-  TORCH_CHECK(loadResultFunction_ != nullptr, "loadResultFunction_ is nullptr");
-  return loadResultFunction_(pargs, tensorTable);
->>>>>>> 111da779
+  return loadResFunc(pargs, tensorTable);
 }
 
 } // namespace rpc
