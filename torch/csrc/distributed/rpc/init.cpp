--- conflicted
+++ resolved
@@ -125,16 +125,10 @@
   module.def(
       "invoke_rpc_python_udf",
       [](RpcAgent& agent,
-<<<<<<< HEAD
          const WorkerInfo& dst,
-         const std::string& pickledPythonUDF) {
-        return pyRpcPythonUdf(agent, dst, pickledPythonUDF);
-=======
-         const WorkerId& dst,
          const std::string& pickledPythonUDF,
          std::vector<torch::Tensor>& tensors) {
         return pyRpcPythonUdf(agent, dst, pickledPythonUDF, tensors);
->>>>>>> 2dbcaefd
       });
 
   module.def(
@@ -151,8 +145,9 @@
       "invoke_remote_python_udf",
       [](RpcAgent& agent,
          const WorkerInfo& dst,
-         const std::string& pickledPythonUDF) {
-        return pyRemotePythonUdf(agent, dst, pickledPythonUDF);
+         const std::string& pickledPythonUDF,
+         std::vector<torch::Tensor>& tensors) {
+        return pyRemotePythonUdf(agent, dst, pickledPythonUDF, tensors);
       });
 
   Py_RETURN_TRUE;
