--- conflicted
+++ resolved
@@ -52,14 +52,8 @@
   // This method wraps the destination information and the message into a
   // SendWork object, and put the SendWork into a queue. Another thread will
   // consume SendWork from the queue and send it out.
-<<<<<<< HEAD
-  std::shared_ptr<FutureMessage> sendImpl(
-      const WorkerInfo& to,
-      Message&& message) override;
-=======
-  std::shared_ptr<FutureMessage> send(const WorkerId& to, Message&& message)
-      override;
->>>>>>> 0c350783
+  std::shared_ptr<FutureMessage> send(
+      const WorkerInfo& to, Message&& message) override;
 
  private:
   class MessageCounter {
