--- conflicted
+++ resolved
@@ -27,27 +27,16 @@
   py::object loadPythonUDFResult(
       const std::vector<char>& pickledPayload,
       const std::vector<torch::Tensor>& tensorTable);
-<<<<<<< HEAD
-  // Provide an interface to explicitly dec_ref runUDFFunction_ and
-  // loadResultFunction_ before destructing PythonRpcHandler
-  // In python 3.5, somehow when python program exits, before destructing
-  // PythonRpcHandler, the python objects are cleaned up, then PythonRpcHandler
-  // destructor will try to dec_ref deallocated objects and thus crashed
-  // The solution is to explicitly clean up the python objects in
-  // RpcAgent.join() before exiting program
-  void cleanUp();
-=======
   // Run a pickled Python UDF and return the result py::object
   py::object runPythonUDF(const SerializedPyObj& serializedObj);
   // Serialized a py::object into a string
   SerializedPyObj serialize(const py::object& obj);
   // Deserialize a string into a py::object
   py::object deserialize(const SerializedPyObj& serializedObj);
->>>>>>> 76fc0285
 
  private:
   PythonRpcHandler();
-  ~PythonRpcHandler() = default;
+  ~PythonRpcHandler();
 
   PythonRpcHandler(const PythonRpcHandler&) = delete;
   PythonRpcHandler& operator=(const PythonRpcHandler&) = delete;
