#include <torch/csrc/distributed/rpc/python_functions.h>

namespace torch {
namespace distributed {
namespace rpc {

py::object to_py_obj(const Message& message) {
  switch (message.type()) {
    case MessageType::SCRIPT_RET: {
      ScriptRet ret = ScriptRet::fromMessage(message);
      Stack stack;
      stack.push_back(ret.value());
      return torch::jit::createPyObjectForStack(std::move(stack));
    }
    case MessageType::PYTHON_RET: {
      return PythonRpcHandler::loadPythonUDFResult(message);
    }
    case MessageType::EXCEPTION: {
      std::string err(message.payload().begin(), message.payload().end());
      throw std::runtime_error(err);
    }
    default: {
      AT_ERROR("Unrecognized response message type ", message.type());
    }
  }
}

std::shared_ptr<FutureMessage> py_rpc_builtin(
    RpcAgent& agent,
    const WorkerId& dst,
    const std::string& opName,
    const py::args& args,
    const py::kwargs& kwargs) {
    // builtin operators.
    Symbol symbol = Symbol::fromQualString(opName);
    if (true) {
      // if (symbol.is_aten()) {
      Stack stack;
      for (const auto& op : torch::jit::getAllOperatorsFor(symbol)) {
        try {
          // FIXME: This is temporary solution. We should at least refactor
          // ``createStackForSchema`` to avoid throwing an error.
          stack = torch::jit::createStackForSchema(
              op->schema(), args, kwargs, c10::nullopt);

        } catch (std::runtime_error& e) {
          LOG(INFO) << "Couldn't match schema: " << op->schema()
                    << " to args: " << args << " and kwargs: " << kwargs
                    << ", reason: " << e.what();
          continue;
        }

<<<<<<< HEAD
        // Found the right op! Send it along...
        return agent.send(
            dstName, ScriptCall(op, std::move(stack)).toMessage());
      }
=======
        return agent.send(dst, ScriptCall(op, std::move(stack)).toMessage());
      } catch (std::runtime_error) {}
>>>>>>> 08a36fd0
    }

  AT_ERROR(
      "Failed to match operator name ",
      opName,
      " and arguments "
      "(args: ",
      args,
      ", kwargs: ",
      kwargs,
      ") to a builtin operator");
}

std::shared_ptr<FutureMessage> py_rpc_python_udf(
    RpcAgent& agent,
    const WorkerId& dst,
    const std::string& pickledPythonUDF) {
  std::vector<char> data(pickledPythonUDF.begin(), pickledPythonUDF.end());
  std::vector<torch::Tensor> tensor_table;

  return agent.send(dst,
                    Message(std::move(data),
                            std::move(tensor_table),
                            MessageType::PYTHON_CALL));
}

} // namespace rpc
} // namespace distributed
} // namespace torch<|MERGE_RESOLUTION|>--- conflicted
+++ resolved
@@ -33,8 +33,7 @@
     const py::kwargs& kwargs) {
     // builtin operators.
     Symbol symbol = Symbol::fromQualString(opName);
-    if (true) {
-      // if (symbol.is_aten()) {
+    if (symbol.is_aten()) {
       Stack stack;
       for (const auto& op : torch::jit::getAllOperatorsFor(symbol)) {
         try {
@@ -44,21 +43,15 @@
               op->schema(), args, kwargs, c10::nullopt);
 
         } catch (std::runtime_error& e) {
-          LOG(INFO) << "Couldn't match schema: " << op->schema()
-                    << " to args: " << args << " and kwargs: " << kwargs
-                    << ", reason: " << e.what();
+          VLOG(1) << "Couldn't match schema: " << op->schema()
+                  << " to args: " << args << " and kwargs: " << kwargs
+                  << ", reason: " << e.what();
           continue;
         }
 
-<<<<<<< HEAD
         // Found the right op! Send it along...
-        return agent.send(
-            dstName, ScriptCall(op, std::move(stack)).toMessage());
+        return agent.send(dst, ScriptCall(op, std::move(stack)).toMessage());
       }
-=======
-        return agent.send(dst, ScriptCall(op, std::move(stack)).toMessage());
-      } catch (std::runtime_error) {}
->>>>>>> 08a36fd0
     }
 
   AT_ERROR(
