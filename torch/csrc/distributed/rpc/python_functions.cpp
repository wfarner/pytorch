#include <torch/csrc/distributed/rpc/python_functions.h>

namespace torch {
namespace distributed {
namespace rpc {

namespace {

std::shared_ptr<Operator> matchBuiltinOp(
    const std::string& opName,
    const py::args& args,
    const py::kwargs& kwargs,
    Stack& stack) {
  Symbol symbol = Symbol::fromQualString(opName);
  if (symbol.is_aten()) {
    for (const auto& op : torch::jit::getAllOperatorsFor(symbol)) {
      try {
        // FIXME: This is temporary solution. We should at least refactor
        // ``createStackForSchema`` to avoid throwing an error.
        stack = torch::jit::createStackForSchema(
            op->schema(), args, kwargs, c10::nullopt);

      } catch (std::runtime_error& e) {
        VLOG(1) << "Couldn't match schema: " << op->schema()
                << " to args: " << args << " and kwargs: " << kwargs
                << ", reason: " << e.what();
        continue;
      }

      // Found the right op!
      return op;
    }
  }

  AT_ERROR(
      "Failed to match operator name ",
      opName,
      " and arguments "
      "(args: ",
      args,
      ", kwargs: ",
      kwargs,
      ") to a builtin operator");

  // builtin operators.
}

} // namespace

py::object toPyObj(const Message& message) {
  switch (message.type()) {
    case MessageType::SCRIPT_RET: {
      ScriptRet ret = ScriptRet::fromMessage(message);
      Stack stack;
      stack.push_back(ret.value());
      return torch::jit::createPyObjectForStack(std::move(stack));
    }
    case MessageType::PYTHON_RET: {
      return PythonRpcHandler::loadPythonUDFResult(message);
    }
    case MessageType::EXCEPTION: {
      std::string err(message.payload().begin(), message.payload().end());
      throw std::runtime_error(err);
    }
    default: {
      AT_ERROR("Unrecognized response message type ", message.type());
    }
  }
}

std::shared_ptr<FutureMessage> pyRpcBuiltin(
    RpcAgent& agent,
    const WorkerId& dst,
    const std::string& opName,
    const py::args& args,
    const py::kwargs& kwargs) {
<<<<<<< HEAD
    // builtin operators.
    Symbol symbol = Symbol::fromQualString(opName);
    if (symbol.is_aten()) {
      Stack stack;
      for (const auto& op : torch::jit::getAllOperatorsFor(symbol)) {
        try {
          // FIXME: This is temporary solution. We should at least refactor
          // ``createStackForSchema`` to avoid throwing an error.
          stack = torch::jit::createStackForSchema(
              op->schema(), args, kwargs, c10::nullopt);

        } catch (std::runtime_error& e) {
          VLOG(1) << "Couldn't match schema: " << op->schema()
                  << " to args: " << args << " and kwargs: " << kwargs
                  << ", reason: " << e.what();
          continue;
        }

        // Found the right op! Send it along...
        return agent.send(dst, ScriptCall(op, std::move(stack)).toMessage());
      }
    }
=======
  Stack stack;
  auto op = matchBuiltinOp(opName, args, kwargs, stack);
  return agent.send(dst, ScriptCall(op, std::move(stack)).toMessage());
}

std::shared_ptr<RRef> pyRemoteBuiltin(
    RpcAgent& agent,
    const WorkerId& dst,
    const std::string& opName,
    const py::args& args,
    const py::kwargs& kwargs) {
  Stack stack;
  auto op = matchBuiltinOp(opName, args, kwargs, stack);
>>>>>>> c749be9e

  auto& ctx = RRefContext::getInstance();
  auto userRRef = ctx->createUserRRef(dst.id_);
  agent.send(
      dst,
      ScriptRemoteCall(
          op,
          std::move(stack),
          userRRef->id().toIValue(),
          userRRef->forkId().toIValue())
          .toMessage());
  return userRRef;
}

std::shared_ptr<FutureMessage> pyRpcPythonUdf(
    RpcAgent& agent,
    const WorkerId& dst,
    const std::string& pickledPythonUDF) {
  std::vector<char> data(pickledPythonUDF.begin(), pickledPythonUDF.end());
  std::vector<torch::Tensor> tensor_table;

  return agent.send(
      dst,
      Message(
          std::move(data), std::move(tensor_table), MessageType::PYTHON_CALL));
}

} // namespace rpc
} // namespace distributed
} // namespace torch<|MERGE_RESOLUTION|>--- conflicted
+++ resolved
@@ -74,30 +74,6 @@
     const std::string& opName,
     const py::args& args,
     const py::kwargs& kwargs) {
-<<<<<<< HEAD
-    // builtin operators.
-    Symbol symbol = Symbol::fromQualString(opName);
-    if (symbol.is_aten()) {
-      Stack stack;
-      for (const auto& op : torch::jit::getAllOperatorsFor(symbol)) {
-        try {
-          // FIXME: This is temporary solution. We should at least refactor
-          // ``createStackForSchema`` to avoid throwing an error.
-          stack = torch::jit::createStackForSchema(
-              op->schema(), args, kwargs, c10::nullopt);
-
-        } catch (std::runtime_error& e) {
-          VLOG(1) << "Couldn't match schema: " << op->schema()
-                  << " to args: " << args << " and kwargs: " << kwargs
-                  << ", reason: " << e.what();
-          continue;
-        }
-
-        // Found the right op! Send it along...
-        return agent.send(dst, ScriptCall(op, std::move(stack)).toMessage());
-      }
-    }
-=======
   Stack stack;
   auto op = matchBuiltinOp(opName, args, kwargs, stack);
   return agent.send(dst, ScriptCall(op, std::move(stack)).toMessage());
@@ -111,7 +87,6 @@
     const py::kwargs& kwargs) {
   Stack stack;
   auto op = matchBuiltinOp(opName, args, kwargs, stack);
->>>>>>> c749be9e
 
   auto& ctx = RRefContext::getInstance();
   auto userRRef = ctx->createUserRRef(dst.id_);
