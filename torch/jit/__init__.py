--- conflicted
+++ resolved
@@ -1,9 +1,5 @@
-<<<<<<< HEAD
-import torch
-=======
 from __future__ import absolute_import, division, print_function, unicode_literals
 
->>>>>>> 3c1270a7
 import torch._C
 import torch._jit_internal as _jit_internal
 import torch.backends.cudnn as cudnn
